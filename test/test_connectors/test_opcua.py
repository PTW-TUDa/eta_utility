import asyncio
import datetime
import socket

import pandas as pd
import pytest

from eta_utility import get_logger
from eta_utility.connectors import DFSubHandler, Node, OpcUaConnection
from eta_utility.servers import OpcUaServer

from ..conftest import stop_execution

init_tests = (
    (("opc.tcp://someurl:48050", None, None), {}, {"url": "opc.tcp://someurl:48050"}),
    (
        ("opc.tcp://someurl:48050", "someuser", "somepassword"),
        {},
        {"url": "opc.tcp://someurl:48050", "usr": "someuser", "pwd": "somepassword"},
    ),
    (
        ("opc.tcp://usr:pwd@someurl:48050", "someuser", "somepassword"),
        {},
        {"url": "opc.tcp://someurl:48050", "usr": "someuser", "pwd": "somepassword"},
    ),
    (("opc.tcp://usr:pwd@someurl:48050",), {}, {"url": "opc.tcp://someurl:48050", "usr": "usr", "pwd": "pwd"}),
    (
        ("opc.tcp://usr:pwd@someurl:48050",),
        {
            "nodes": (
                Node(
                    "Serv.NodeName",
                    "opc.tcp://someurl:48050",
                    "opcua",
                    usr="auser",
                    pwd="apassword",
                    opc_id="ns=6;s=.Test_Namespace.Node.Drehzahl",
                ),
            )
        },
        {"url": "opc.tcp://someurl:48050", "usr": "usr", "pwd": "pwd"},
    ),
    (
        ("opc.tcp://someurl:48050",),
        {
            "nodes": (
                Node(
                    "Serv.NodeName",
                    "opc.tcp://someurl:48050",
                    "opcua",
                    usr="auser",
                    pwd="apassword",
                    opc_id="ns=6;s=.Test_Namespace.Node.Drehzahl",
                ),
            )
        },
        {"url": "opc.tcp://someurl:48050", "usr": "auser", "pwd": "apassword"},
    ),
)


@pytest.mark.parametrize(("args", "kwargs", "expected"), init_tests)
def test_init(args, kwargs, expected):
    connection = OpcUaConnection(*args, **kwargs)

    for key, value in expected.items():
        assert getattr(connection, key) == value


init_nodes = (
    (
        Node(
            "Serv.NodeName",
            "opc.tcp://someurl:48050",
            "opcua",
            usr="auser",
            pwd="apassword",
            opc_id="ns=6;s=.Test_Namespace.Node.Drehzahl",
        ),
        {},
        {"url": "opc.tcp://someurl:48050", "usr": "auser", "pwd": "apassword"},
    ),
    (
        Node(
            "Serv.NodeName",
            "opc.tcp://someurl:48050",
            "opcua",
            usr="auser",
            pwd="apassword",
            opc_id="ns=6;s=.Test_Namespace.Node.Drehzahl",
        ),
        {"usr": "another", "pwd": "pwd"},
        {"url": "opc.tcp://someurl:48050", "usr": "auser", "pwd": "apassword"},
    ),
    (
        Node(
            "Serv.NodeName",
            "opc.tcp://someurl:48050",
            "opcua",
            opc_id="ns=6;s=.Test_Namespace.Node.Drehzahl",
        ),
        {"usr": "another", "pwd": "pwd"},
        {"url": "opc.tcp://someurl:48050", "usr": "another", "pwd": "pwd"},
    ),
)


@pytest.mark.parametrize(("node", "kwargs", "expected"), init_nodes)
def test_init_fromnodes(node, kwargs, expected):
    connection = OpcUaConnection.from_node(node, **kwargs)

    for key, value in expected.items():
        assert getattr(connection, key) == value


init_ids = (
    (
        (["ns=6;s=.Some_Namespace.Node1", "ns=6;s=.Test_Namespace.Node2"], "opc.tcp://127.0.0.1:4840"),
        {"url": "opc.tcp://127.0.0.1:4840"},
    ),
    (
        (
            ["ns=6;s=.Some_Namespace.Node1", "ns=6;s=.Test_Namespace.Node2"],
            "opc.tcp://127.0.0.1:4840",
            "user",
            "password",
        ),
        {"url": "opc.tcp://127.0.0.1:4840", "usr": "user", "pwd": "password"},
    ),
)


@pytest.mark.parametrize(("args", "expected"), init_ids)
def test_init_fromids(args, expected):
    connection = OpcUaConnection.from_ids(*args)

    for key, value in expected.items():
        assert getattr(connection, key) == value


init_fail = (
    (
        ("opc.tcp://someurl:48050",),
        {
            "nodes": (
                Node(
                    "Serv.NodeName",
                    "opc.tcp://someotherurl:48050",
                    "opcua",
                    opc_id="ns=6;s=.Test_Namespace.Node.Drehzahl",
                ),
            )
        },
        "Some nodes to read from/write to must be specified",
    ),
    (
        ("someurl:48050",),
        {},
        "Given URL is not a valid OPC url",
    ),
)


@pytest.mark.parametrize(("args", "kwargs", "expected"), init_fail)
def test_init_fail(args, kwargs, expected):
    with pytest.raises(ValueError, match=expected):
        OpcUaConnection(*args, **kwargs)


read = (
    (
        (
            Node(
                "Serv.NodeName",
                "opc.tcp://127.0.0.1:4840",
                "opcua",
                opc_id="ns=6;s=.Some_Namespace.Node1",
            ),
        ),
        pd.DataFrame(data={"Serv.NodeName": 2858.00000}, index=[datetime.datetime.now()]),
    ),
    (
        (
            Node(
                "Serv.NodeName",
                "opc.tcp://127.0.0.1:4840",
                "opcua",
                opc_id="ns=6;s=.Some_Namespace.Node1",
            ),
            Node(
                "Serv.NodeName2",
                "opc.tcp://127.0.0.1:4840",
                "opcua",
                opc_id="ns=6;s=.Some_Namespace.Node1",
            ),
        ),
        pd.DataFrame(data={"Serv.NodeName": 2858.00000, "Serv.NodeName2": 2858.00000}, index=[datetime.datetime.now()]),
    ),
    (
        (
            Node(
                "Serv.NodeName",
                "opc.tcp://127.0.0.1:4840",
                "opcua",
                opc_id="ns=6;s=.Some_Namespace.Node1",
            ),
            Node(
                "Serv.NodeName2",
                "opc.tcp://10.10.0.1:4840",
                "opcua",
                opc_id="ns=6;s=.Some_Namespace.Node1",
            ),
        ),
        pd.DataFrame(data={"Serv.NodeName": 2858.00000}, index=[datetime.datetime.now()]),
    ),
)

nodes = (
    {
        "name": "Serv.NodeName",
        "port": 4840,
        "protocol": "opcua",
        "opc_id": "ns=6;s=.Some_Namespace.NodeFloat",
        "dtype": "float",
    },
    {
        "name": "Serv.NodeName2",
        "port": 4840,
        "protocol": "opcua",
        "opc_id": "ns=6;s=.Some_Namespace.NodeInt",
        "dtype": "int",
    },
    {
        "name": "Serv.NodeName4",
        "port": 4840,
        "protocol": "opcua",
        "opc_id": "ns=6;s=.Some_Namespace.NodeStr",
        "dtype": "str",
    },
)


@pytest.fixture(scope="module")
def local_nodes():
    _nodes = []
    for node in nodes:
        _nodes.extend(Node.from_dict({**node, "ip": socket.gethostbyname(socket.gethostname())}))

    return _nodes


class TestConnectorOperations:
    @pytest.fixture(scope="class", autouse=True)
    def server(self):
        with OpcUaServer(5, ip=socket.gethostbyname(socket.gethostname())) as server:
            yield server

    @pytest.fixture(scope="class")
    def connection(self, local_nodes):
        connection: OpcUaConnection = OpcUaConnection.from_node(local_nodes[0], usr="admin", pwd="0")
        return connection

    def test_create_nodes(self, server: OpcUaServer, connection: OpcUaConnection, local_nodes):
        connection.create_nodes(local_nodes)

        for node in local_nodes:
            server.read(local_nodes)

    values = ((0, 1.5), (1, 5), (2, "something"))

    @pytest.mark.parametrize(("index", "value"), values)
    def test_write_node(self, server: OpcUaServer, connection: OpcUaConnection, local_nodes, index, value):
        connection.write({local_nodes[index]: value})

        assert server.read(local_nodes[index]).iloc[0, 0] == value

    @pytest.mark.parametrize(("index", "expected"), values)
    def test_read_node(self, connection: OpcUaConnection, local_nodes, index, expected):
        val = connection.read({local_nodes[index]})

        assert val.iloc[0, 0] == expected
        assert val.columns[0] == local_nodes[index].name

    def test_read_fail(self, connection: OpcUaConnection, local_nodes):
        n = local_nodes[0]
        fail_node = Node(n.name, n.url, n.protocol, usr=n.usr, pwd=n.pwd, opc_id="ns=6;s=AnotherNamespace.DoesNotExist")
        with pytest.raises(ConnectionError, match=".*BadNodeIdUnknown.*"):
            connection.read(fail_node)

    def test_recreate_existing_node(self, connection: OpcUaConnection, local_nodes, caplog):
        log = get_logger()
        log.propagate = True

        # Create Node that already exists
        connection.create_nodes(local_nodes[0])
        assert f"Node with NodeId : {local_nodes[0].opc_id} could not be created. It already exists." in caplog.text

    def test_login_fail_write(self, local_nodes):
        n = local_nodes[0]
        connection = OpcUaConnection.from_node(n, usr="another", pwd="something")
        with pytest.raises(ConnectionError, match=".*BadUserAccessDenied.*"):
            connection.write({n: 123})

    def test_delete_nodes(self, connection: OpcUaConnection, local_nodes):
        connection.delete_nodes(local_nodes)

        with pytest.raises(ConnectionError, match=".*BadNodeIdUnknown.*"):
            connection.read(local_nodes)

    def test_login_fail_read(self, server: OpcUaServer, local_nodes):
        n = local_nodes[0]
        connection = OpcUaConnection.from_node(n, usr="another", pwd="something")

        # DEPRECATED: make server reject everything
        def um(s, u, p):
            return False

        from asyncua.server.user_managers import UserManager

        # Create a new user manager that rejects all users
        class BadUserManager(UserManager):
            # Reject all users and return None instead of a user object
            def get_user(self, iserver, username=None, password=None, certificate=None):
                return None

        # Set the user manager
        server._server.aio_obj.iserver.set_user_manager(user_manager=BadUserManager())

        with pytest.raises(ConnectionError, match=".*BadUserAccessDenied.*"):
            connection.read(n)


class TestConnectorSubscriptions:
    values = {
        "Serv.NodeName": (1.5, 2, 2.5, 1, 1.1, 3.4, 6.5, 7.1),
        "Serv.NodeName2": (5, 3, 4, 2, 3, 6, 3, 2),
        "Serv.NodeName4": ("something", "some1", "some2", "something else", "different", "1", "2", "3"),
    }

    @pytest.fixture(scope="class", autouse=True)
    def server(self, local_nodes):
        with OpcUaServer(5, ip=socket.gethostbyname(socket.gethostname())) as server:
            server.create_nodes(local_nodes)
            yield server

<<<<<<< HEAD
    @pytest.fixture()
    def _write_nodes_normal(self, server: OpcUaServer, local_nodes):
        async def write_loop(server: OpcUaServer, local_nodes, values):
            i = 0
            while True:
                server.write({node: values[node.name][i] for node in local_nodes})
                # Index should fall back to one if the number of provided values is exceeded.
                i = i + 1 if i < len(values[local_nodes[0].name]) - 1 else 0
                await asyncio.sleep(1)

        asyncio.get_event_loop().create_task(write_loop(server, local_nodes, self.values))

    def test_subscribe(self, local_nodes, _write_nodes_normal):
        connection: OpcUaConnection = OpcUaConnection.from_node(local_nodes[0], usr="admin", pwd="0")
        handler = DFSubHandler(write_interval=1)
        connection.subscribe(handler, nodes=local_nodes, interval=1)
=======
    async def write_loop(self, server, local_nodes, values):
        await asyncio.sleep(0.5)
        for i in range(len(values["Serv.NodeName"])):
            server.write({node: values[node.name][i] for node in local_nodes})
            await asyncio.sleep(0.5)

    def test_subscribe(self, local_nodes, server):
        connection = OpcUaConnection.from_node(local_nodes[0], usr="admin", pwd="0")
        handler = DFSubHandler(write_interval=0.5)
        connection.subscribe(handler, nodes=local_nodes, interval=0.5)
>>>>>>> eec853d4

        loop = asyncio.get_event_loop()
        loop.run_until_complete(self.write_loop(server, local_nodes, self.values))

        # How many values are allowed to be missing in the dataframe
        max_missing_values = 2

        # Remove NaN
        data = handler.data.dropna()

        # Check if all values are in the dataframe
        for node, values in self.values.items():
            for value in values:
                try:
                    assert value in data[node].array
                except AssertionError as exception:
                    max_missing_values -= 1
                    if max_missing_values < 0:
                        raise exception

        connection.close_sub()

    @pytest.fixture()
    def _write_nodes_interrupt(self, server: OpcUaServer, local_nodes):
        async def write_loop(server: OpcUaServer, local_nodes, values):
            i = 0
            while True:
                if i == 3:
                    server.stop()
                elif 3 < i < 6:
                    pass
                elif i == 6:
                    server.start()
                else:
                    server.write(
                        {node: values[node.name][i % len(values[local_nodes[0].name])] for node in local_nodes}
                    )

                # Index should fall back to one if the number of provided values is exceeded.
                i += 1
                await asyncio.sleep(1)

        asyncio.get_event_loop().create_task(write_loop(server, local_nodes, self.values))

    def test_subscribe_interrupted(self, local_nodes, _write_nodes_interrupt, caplog):
        log = get_logger()
        log.propagate = True

        connection: OpcUaConnection = OpcUaConnection.from_node(local_nodes[0], usr="admin", pwd="0")
        handler = DFSubHandler(write_interval=1)
        connection.subscribe(handler, nodes=local_nodes, interval=1)

        loop = asyncio.get_event_loop()
        loop.run_until_complete(stop_execution(25))
        connection.close_sub()

        for node, values in self.values.items():
            # Check whether Dataframe contains NaN
            assert pd.isnull(handler.data[node]).any()

            assert set(handler.data[node].dropna()) <= set(values)

        # Check if connection was actually interrupted during the test.
        messages_found = 0
        for message in caplog.messages:
            if "Error while checking connection" in message or "Retrying connection to opc" in message:
                messages_found += 1

        assert messages_found >= 2, "Error while interrupting the connection, test could not be executed reliably."


nodes_interval_to_check = (
    {
        "name": "Serv.NodeName",
        "port": 4840,
        "protocol": "opcua",
        "opc_id": "ns=6;s=.Some_Namespace.NodeFloat",
        "dtype": "float",
        "interval": 2,
    },
    {
        "name": "Serv.NodeName2",
        "port": 4840,
        "protocol": "opcua",
        "opc_id": "ns=6;s=.Some_Namespace.NodeInt",
        "dtype": "int",
        "interval": 2,
    },
    {
        "name": "Serv.NodeName4",
        "port": 4840,
        "protocol": "opcua",
        "opc_id": "ns=6;s=.Some_Namespace.NodeStr",
        "dtype": "str",
        "interval": 2,
    },
)


@pytest.fixture(scope="module")
def local_nodes_interval_checking():
    _nodes = []
    for node in nodes_interval_to_check:
        _nodes.extend(Node.from_dict({**node, "ip": socket.gethostbyname(socket.gethostname())}))

    return _nodes


class TestConnectorSubscriptionsIntervalChecker:
    values = {
        "Serv.NodeName": (
            1.5,
            2,
            2.5,
        ),
        "Serv.NodeName2": (
            5,
            3,
            4,
        ),
        "Serv.NodeName4": (
            "something",
            "some1",
            "some2",
        ),
    }

    @pytest.fixture(scope="class", autouse=True)
    def server(self, local_nodes_interval_checking):
        with OpcUaServer(5, ip=socket.gethostbyname(socket.gethostname())) as server:
            server.create_nodes(local_nodes_interval_checking)
            yield server

    @pytest.fixture()
    def _write_nodes_interval_checking(self, server: OpcUaServer, local_nodes_interval_checking):
        async def write_loop(server: OpcUaServer, local_nodes_interval_checking, values):
            i = 0
            while True:
                if i <= 2:
                    server.write({node: values[node.name][0] for node in local_nodes_interval_checking})
                else:
                    server.write({node: values[node.name][1] for node in local_nodes_interval_checking})

                i += 1
                await asyncio.sleep(1)

        asyncio.get_event_loop().create_task(write_loop(server, local_nodes_interval_checking, self.values))

    def test_subscribe_interval_checking(self, local_nodes_interval_checking, _write_nodes_interval_checking, caplog):
        connection: OpcUaConnection = OpcUaConnection.from_node(local_nodes_interval_checking[0], usr="admin", pwd="0")
        handler = DFSubHandler(write_interval=1)
        connection.subscribe(handler, nodes=local_nodes_interval_checking, interval=1)

        loop = asyncio.get_event_loop()
        loop.run_until_complete(stop_execution(10))
        connection.close_sub()

        for node, values in self.values.items():
            assert set(handler.data[node]) <= set(values)

        # Check if interval checker was actually raised a warning message during the test.
        messages_found = 0
        for message in caplog.messages:
            if "The subscription connection for" in message:
                messages_found += 1

        assert messages_found >= 3, "Error while testing the interval checker, test could not be executed reliably."<|MERGE_RESOLUTION|>--- conflicted
+++ resolved
@@ -1,541 +1,515 @@
-import asyncio
-import datetime
-import socket
-
-import pandas as pd
-import pytest
-
-from eta_utility import get_logger
-from eta_utility.connectors import DFSubHandler, Node, OpcUaConnection
-from eta_utility.servers import OpcUaServer
-
-from ..conftest import stop_execution
-
-init_tests = (
-    (("opc.tcp://someurl:48050", None, None), {}, {"url": "opc.tcp://someurl:48050"}),
-    (
-        ("opc.tcp://someurl:48050", "someuser", "somepassword"),
-        {},
-        {"url": "opc.tcp://someurl:48050", "usr": "someuser", "pwd": "somepassword"},
-    ),
-    (
-        ("opc.tcp://usr:pwd@someurl:48050", "someuser", "somepassword"),
-        {},
-        {"url": "opc.tcp://someurl:48050", "usr": "someuser", "pwd": "somepassword"},
-    ),
-    (("opc.tcp://usr:pwd@someurl:48050",), {}, {"url": "opc.tcp://someurl:48050", "usr": "usr", "pwd": "pwd"}),
-    (
-        ("opc.tcp://usr:pwd@someurl:48050",),
-        {
-            "nodes": (
-                Node(
-                    "Serv.NodeName",
-                    "opc.tcp://someurl:48050",
-                    "opcua",
-                    usr="auser",
-                    pwd="apassword",
-                    opc_id="ns=6;s=.Test_Namespace.Node.Drehzahl",
-                ),
-            )
-        },
-        {"url": "opc.tcp://someurl:48050", "usr": "usr", "pwd": "pwd"},
-    ),
-    (
-        ("opc.tcp://someurl:48050",),
-        {
-            "nodes": (
-                Node(
-                    "Serv.NodeName",
-                    "opc.tcp://someurl:48050",
-                    "opcua",
-                    usr="auser",
-                    pwd="apassword",
-                    opc_id="ns=6;s=.Test_Namespace.Node.Drehzahl",
-                ),
-            )
-        },
-        {"url": "opc.tcp://someurl:48050", "usr": "auser", "pwd": "apassword"},
-    ),
-)
-
-
-@pytest.mark.parametrize(("args", "kwargs", "expected"), init_tests)
-def test_init(args, kwargs, expected):
-    connection = OpcUaConnection(*args, **kwargs)
-
-    for key, value in expected.items():
-        assert getattr(connection, key) == value
-
-
-init_nodes = (
-    (
-        Node(
-            "Serv.NodeName",
-            "opc.tcp://someurl:48050",
-            "opcua",
-            usr="auser",
-            pwd="apassword",
-            opc_id="ns=6;s=.Test_Namespace.Node.Drehzahl",
-        ),
-        {},
-        {"url": "opc.tcp://someurl:48050", "usr": "auser", "pwd": "apassword"},
-    ),
-    (
-        Node(
-            "Serv.NodeName",
-            "opc.tcp://someurl:48050",
-            "opcua",
-            usr="auser",
-            pwd="apassword",
-            opc_id="ns=6;s=.Test_Namespace.Node.Drehzahl",
-        ),
-        {"usr": "another", "pwd": "pwd"},
-        {"url": "opc.tcp://someurl:48050", "usr": "auser", "pwd": "apassword"},
-    ),
-    (
-        Node(
-            "Serv.NodeName",
-            "opc.tcp://someurl:48050",
-            "opcua",
-            opc_id="ns=6;s=.Test_Namespace.Node.Drehzahl",
-        ),
-        {"usr": "another", "pwd": "pwd"},
-        {"url": "opc.tcp://someurl:48050", "usr": "another", "pwd": "pwd"},
-    ),
-)
-
-
-@pytest.mark.parametrize(("node", "kwargs", "expected"), init_nodes)
-def test_init_fromnodes(node, kwargs, expected):
-    connection = OpcUaConnection.from_node(node, **kwargs)
-
-    for key, value in expected.items():
-        assert getattr(connection, key) == value
-
-
-init_ids = (
-    (
-        (["ns=6;s=.Some_Namespace.Node1", "ns=6;s=.Test_Namespace.Node2"], "opc.tcp://127.0.0.1:4840"),
-        {"url": "opc.tcp://127.0.0.1:4840"},
-    ),
-    (
-        (
-            ["ns=6;s=.Some_Namespace.Node1", "ns=6;s=.Test_Namespace.Node2"],
-            "opc.tcp://127.0.0.1:4840",
-            "user",
-            "password",
-        ),
-        {"url": "opc.tcp://127.0.0.1:4840", "usr": "user", "pwd": "password"},
-    ),
-)
-
-
-@pytest.mark.parametrize(("args", "expected"), init_ids)
-def test_init_fromids(args, expected):
-    connection = OpcUaConnection.from_ids(*args)
-
-    for key, value in expected.items():
-        assert getattr(connection, key) == value
-
-
-init_fail = (
-    (
-        ("opc.tcp://someurl:48050",),
-        {
-            "nodes": (
-                Node(
-                    "Serv.NodeName",
-                    "opc.tcp://someotherurl:48050",
-                    "opcua",
-                    opc_id="ns=6;s=.Test_Namespace.Node.Drehzahl",
-                ),
-            )
-        },
-        "Some nodes to read from/write to must be specified",
-    ),
-    (
-        ("someurl:48050",),
-        {},
-        "Given URL is not a valid OPC url",
-    ),
-)
-
-
-@pytest.mark.parametrize(("args", "kwargs", "expected"), init_fail)
-def test_init_fail(args, kwargs, expected):
-    with pytest.raises(ValueError, match=expected):
-        OpcUaConnection(*args, **kwargs)
-
-
-read = (
-    (
-        (
-            Node(
-                "Serv.NodeName",
-                "opc.tcp://127.0.0.1:4840",
-                "opcua",
-                opc_id="ns=6;s=.Some_Namespace.Node1",
-            ),
-        ),
-        pd.DataFrame(data={"Serv.NodeName": 2858.00000}, index=[datetime.datetime.now()]),
-    ),
-    (
-        (
-            Node(
-                "Serv.NodeName",
-                "opc.tcp://127.0.0.1:4840",
-                "opcua",
-                opc_id="ns=6;s=.Some_Namespace.Node1",
-            ),
-            Node(
-                "Serv.NodeName2",
-                "opc.tcp://127.0.0.1:4840",
-                "opcua",
-                opc_id="ns=6;s=.Some_Namespace.Node1",
-            ),
-        ),
-        pd.DataFrame(data={"Serv.NodeName": 2858.00000, "Serv.NodeName2": 2858.00000}, index=[datetime.datetime.now()]),
-    ),
-    (
-        (
-            Node(
-                "Serv.NodeName",
-                "opc.tcp://127.0.0.1:4840",
-                "opcua",
-                opc_id="ns=6;s=.Some_Namespace.Node1",
-            ),
-            Node(
-                "Serv.NodeName2",
-                "opc.tcp://10.10.0.1:4840",
-                "opcua",
-                opc_id="ns=6;s=.Some_Namespace.Node1",
-            ),
-        ),
-        pd.DataFrame(data={"Serv.NodeName": 2858.00000}, index=[datetime.datetime.now()]),
-    ),
-)
-
-nodes = (
-    {
-        "name": "Serv.NodeName",
-        "port": 4840,
-        "protocol": "opcua",
-        "opc_id": "ns=6;s=.Some_Namespace.NodeFloat",
-        "dtype": "float",
-    },
-    {
-        "name": "Serv.NodeName2",
-        "port": 4840,
-        "protocol": "opcua",
-        "opc_id": "ns=6;s=.Some_Namespace.NodeInt",
-        "dtype": "int",
-    },
-    {
-        "name": "Serv.NodeName4",
-        "port": 4840,
-        "protocol": "opcua",
-        "opc_id": "ns=6;s=.Some_Namespace.NodeStr",
-        "dtype": "str",
-    },
-)
-
-
-@pytest.fixture(scope="module")
-def local_nodes():
-    _nodes = []
-    for node in nodes:
-        _nodes.extend(Node.from_dict({**node, "ip": socket.gethostbyname(socket.gethostname())}))
-
-    return _nodes
-
-
-class TestConnectorOperations:
-    @pytest.fixture(scope="class", autouse=True)
-    def server(self):
-        with OpcUaServer(5, ip=socket.gethostbyname(socket.gethostname())) as server:
-            yield server
-
-    @pytest.fixture(scope="class")
-    def connection(self, local_nodes):
-        connection: OpcUaConnection = OpcUaConnection.from_node(local_nodes[0], usr="admin", pwd="0")
-        return connection
-
-    def test_create_nodes(self, server: OpcUaServer, connection: OpcUaConnection, local_nodes):
-        connection.create_nodes(local_nodes)
-
-        for node in local_nodes:
-            server.read(local_nodes)
-
-    values = ((0, 1.5), (1, 5), (2, "something"))
-
-    @pytest.mark.parametrize(("index", "value"), values)
-    def test_write_node(self, server: OpcUaServer, connection: OpcUaConnection, local_nodes, index, value):
-        connection.write({local_nodes[index]: value})
-
-        assert server.read(local_nodes[index]).iloc[0, 0] == value
-
-    @pytest.mark.parametrize(("index", "expected"), values)
-    def test_read_node(self, connection: OpcUaConnection, local_nodes, index, expected):
-        val = connection.read({local_nodes[index]})
-
-        assert val.iloc[0, 0] == expected
-        assert val.columns[0] == local_nodes[index].name
-
-    def test_read_fail(self, connection: OpcUaConnection, local_nodes):
-        n = local_nodes[0]
-        fail_node = Node(n.name, n.url, n.protocol, usr=n.usr, pwd=n.pwd, opc_id="ns=6;s=AnotherNamespace.DoesNotExist")
-        with pytest.raises(ConnectionError, match=".*BadNodeIdUnknown.*"):
-            connection.read(fail_node)
-
-    def test_recreate_existing_node(self, connection: OpcUaConnection, local_nodes, caplog):
-        log = get_logger()
-        log.propagate = True
-
-        # Create Node that already exists
-        connection.create_nodes(local_nodes[0])
-        assert f"Node with NodeId : {local_nodes[0].opc_id} could not be created. It already exists." in caplog.text
-
-    def test_login_fail_write(self, local_nodes):
-        n = local_nodes[0]
-        connection = OpcUaConnection.from_node(n, usr="another", pwd="something")
-        with pytest.raises(ConnectionError, match=".*BadUserAccessDenied.*"):
-            connection.write({n: 123})
-
-    def test_delete_nodes(self, connection: OpcUaConnection, local_nodes):
-        connection.delete_nodes(local_nodes)
-
-        with pytest.raises(ConnectionError, match=".*BadNodeIdUnknown.*"):
-            connection.read(local_nodes)
-
-    def test_login_fail_read(self, server: OpcUaServer, local_nodes):
-        n = local_nodes[0]
-        connection = OpcUaConnection.from_node(n, usr="another", pwd="something")
-
-        # DEPRECATED: make server reject everything
-        def um(s, u, p):
-            return False
-
-        from asyncua.server.user_managers import UserManager
-
-        # Create a new user manager that rejects all users
-        class BadUserManager(UserManager):
-            # Reject all users and return None instead of a user object
-            def get_user(self, iserver, username=None, password=None, certificate=None):
-                return None
-
-        # Set the user manager
-        server._server.aio_obj.iserver.set_user_manager(user_manager=BadUserManager())
-
-        with pytest.raises(ConnectionError, match=".*BadUserAccessDenied.*"):
-            connection.read(n)
-
-
-class TestConnectorSubscriptions:
-    values = {
-        "Serv.NodeName": (1.5, 2, 2.5, 1, 1.1, 3.4, 6.5, 7.1),
-        "Serv.NodeName2": (5, 3, 4, 2, 3, 6, 3, 2),
-        "Serv.NodeName4": ("something", "some1", "some2", "something else", "different", "1", "2", "3"),
-    }
-
-    @pytest.fixture(scope="class", autouse=True)
-    def server(self, local_nodes):
-        with OpcUaServer(5, ip=socket.gethostbyname(socket.gethostname())) as server:
-            server.create_nodes(local_nodes)
-            yield server
-
-<<<<<<< HEAD
-    @pytest.fixture()
-    def _write_nodes_normal(self, server: OpcUaServer, local_nodes):
-        async def write_loop(server: OpcUaServer, local_nodes, values):
-            i = 0
-            while True:
-                server.write({node: values[node.name][i] for node in local_nodes})
-                # Index should fall back to one if the number of provided values is exceeded.
-                i = i + 1 if i < len(values[local_nodes[0].name]) - 1 else 0
-                await asyncio.sleep(1)
-
-        asyncio.get_event_loop().create_task(write_loop(server, local_nodes, self.values))
-
-    def test_subscribe(self, local_nodes, _write_nodes_normal):
-        connection: OpcUaConnection = OpcUaConnection.from_node(local_nodes[0], usr="admin", pwd="0")
-        handler = DFSubHandler(write_interval=1)
-        connection.subscribe(handler, nodes=local_nodes, interval=1)
-=======
-    async def write_loop(self, server, local_nodes, values):
-        await asyncio.sleep(0.5)
-        for i in range(len(values["Serv.NodeName"])):
-            server.write({node: values[node.name][i] for node in local_nodes})
-            await asyncio.sleep(0.5)
-
-    def test_subscribe(self, local_nodes, server):
-        connection = OpcUaConnection.from_node(local_nodes[0], usr="admin", pwd="0")
-        handler = DFSubHandler(write_interval=0.5)
-        connection.subscribe(handler, nodes=local_nodes, interval=0.5)
->>>>>>> eec853d4
-
-        loop = asyncio.get_event_loop()
-        loop.run_until_complete(self.write_loop(server, local_nodes, self.values))
-
-        # How many values are allowed to be missing in the dataframe
-        max_missing_values = 2
-
-        # Remove NaN
-        data = handler.data.dropna()
-
-        # Check if all values are in the dataframe
-        for node, values in self.values.items():
-            for value in values:
-                try:
-                    assert value in data[node].array
-                except AssertionError as exception:
-                    max_missing_values -= 1
-                    if max_missing_values < 0:
-                        raise exception
-
-        connection.close_sub()
-
-    @pytest.fixture()
-    def _write_nodes_interrupt(self, server: OpcUaServer, local_nodes):
-        async def write_loop(server: OpcUaServer, local_nodes, values):
-            i = 0
-            while True:
-                if i == 3:
-                    server.stop()
-                elif 3 < i < 6:
-                    pass
-                elif i == 6:
-                    server.start()
-                else:
-                    server.write(
-                        {node: values[node.name][i % len(values[local_nodes[0].name])] for node in local_nodes}
-                    )
-
-                # Index should fall back to one if the number of provided values is exceeded.
-                i += 1
-                await asyncio.sleep(1)
-
-        asyncio.get_event_loop().create_task(write_loop(server, local_nodes, self.values))
-
-    def test_subscribe_interrupted(self, local_nodes, _write_nodes_interrupt, caplog):
-        log = get_logger()
-        log.propagate = True
-
-        connection: OpcUaConnection = OpcUaConnection.from_node(local_nodes[0], usr="admin", pwd="0")
-        handler = DFSubHandler(write_interval=1)
-        connection.subscribe(handler, nodes=local_nodes, interval=1)
-
-        loop = asyncio.get_event_loop()
-        loop.run_until_complete(stop_execution(25))
-        connection.close_sub()
-
-        for node, values in self.values.items():
-            # Check whether Dataframe contains NaN
-            assert pd.isnull(handler.data[node]).any()
-
-            assert set(handler.data[node].dropna()) <= set(values)
-
-        # Check if connection was actually interrupted during the test.
-        messages_found = 0
-        for message in caplog.messages:
-            if "Error while checking connection" in message or "Retrying connection to opc" in message:
-                messages_found += 1
-
-        assert messages_found >= 2, "Error while interrupting the connection, test could not be executed reliably."
-
-
-nodes_interval_to_check = (
-    {
-        "name": "Serv.NodeName",
-        "port": 4840,
-        "protocol": "opcua",
-        "opc_id": "ns=6;s=.Some_Namespace.NodeFloat",
-        "dtype": "float",
-        "interval": 2,
-    },
-    {
-        "name": "Serv.NodeName2",
-        "port": 4840,
-        "protocol": "opcua",
-        "opc_id": "ns=6;s=.Some_Namespace.NodeInt",
-        "dtype": "int",
-        "interval": 2,
-    },
-    {
-        "name": "Serv.NodeName4",
-        "port": 4840,
-        "protocol": "opcua",
-        "opc_id": "ns=6;s=.Some_Namespace.NodeStr",
-        "dtype": "str",
-        "interval": 2,
-    },
-)
-
-
-@pytest.fixture(scope="module")
-def local_nodes_interval_checking():
-    _nodes = []
-    for node in nodes_interval_to_check:
-        _nodes.extend(Node.from_dict({**node, "ip": socket.gethostbyname(socket.gethostname())}))
-
-    return _nodes
-
-
-class TestConnectorSubscriptionsIntervalChecker:
-    values = {
-        "Serv.NodeName": (
-            1.5,
-            2,
-            2.5,
-        ),
-        "Serv.NodeName2": (
-            5,
-            3,
-            4,
-        ),
-        "Serv.NodeName4": (
-            "something",
-            "some1",
-            "some2",
-        ),
-    }
-
-    @pytest.fixture(scope="class", autouse=True)
-    def server(self, local_nodes_interval_checking):
-        with OpcUaServer(5, ip=socket.gethostbyname(socket.gethostname())) as server:
-            server.create_nodes(local_nodes_interval_checking)
-            yield server
-
-    @pytest.fixture()
-    def _write_nodes_interval_checking(self, server: OpcUaServer, local_nodes_interval_checking):
-        async def write_loop(server: OpcUaServer, local_nodes_interval_checking, values):
-            i = 0
-            while True:
-                if i <= 2:
-                    server.write({node: values[node.name][0] for node in local_nodes_interval_checking})
-                else:
-                    server.write({node: values[node.name][1] for node in local_nodes_interval_checking})
-
-                i += 1
-                await asyncio.sleep(1)
-
-        asyncio.get_event_loop().create_task(write_loop(server, local_nodes_interval_checking, self.values))
-
-    def test_subscribe_interval_checking(self, local_nodes_interval_checking, _write_nodes_interval_checking, caplog):
-        connection: OpcUaConnection = OpcUaConnection.from_node(local_nodes_interval_checking[0], usr="admin", pwd="0")
-        handler = DFSubHandler(write_interval=1)
-        connection.subscribe(handler, nodes=local_nodes_interval_checking, interval=1)
-
-        loop = asyncio.get_event_loop()
-        loop.run_until_complete(stop_execution(10))
-        connection.close_sub()
-
-        for node, values in self.values.items():
-            assert set(handler.data[node]) <= set(values)
-
-        # Check if interval checker was actually raised a warning message during the test.
-        messages_found = 0
-        for message in caplog.messages:
-            if "The subscription connection for" in message:
-                messages_found += 1
-
-        assert messages_found >= 3, "Error while testing the interval checker, test could not be executed reliably."+import asyncio
+import datetime
+import socket
+
+import pandas as pd
+import pytest
+
+from eta_utility import get_logger
+from eta_utility.connectors import DFSubHandler, Node, OpcUaConnection
+from eta_utility.servers import OpcUaServer
+
+from ..conftest import stop_execution
+
+init_tests = (
+    (("opc.tcp://someurl:48050", None, None), {}, {"url": "opc.tcp://someurl:48050"}),
+    (
+        ("opc.tcp://someurl:48050", "someuser", "somepassword"),
+        {},
+        {"url": "opc.tcp://someurl:48050", "usr": "someuser", "pwd": "somepassword"},
+    ),
+    (
+        ("opc.tcp://usr:pwd@someurl:48050", "someuser", "somepassword"),
+        {},
+        {"url": "opc.tcp://someurl:48050", "usr": "someuser", "pwd": "somepassword"},
+    ),
+    (("opc.tcp://usr:pwd@someurl:48050",), {}, {"url": "opc.tcp://someurl:48050", "usr": "usr", "pwd": "pwd"}),
+    (
+        ("opc.tcp://usr:pwd@someurl:48050",),
+        {
+            "nodes": (
+                Node(
+                    "Serv.NodeName",
+                    "opc.tcp://someurl:48050",
+                    "opcua",
+                    usr="auser",
+                    pwd="apassword",
+                    opc_id="ns=6;s=.Test_Namespace.Node.Drehzahl",
+                ),
+            )
+        },
+        {"url": "opc.tcp://someurl:48050", "usr": "usr", "pwd": "pwd"},
+    ),
+    (
+        ("opc.tcp://someurl:48050",),
+        {
+            "nodes": (
+                Node(
+                    "Serv.NodeName",
+                    "opc.tcp://someurl:48050",
+                    "opcua",
+                    usr="auser",
+                    pwd="apassword",
+                    opc_id="ns=6;s=.Test_Namespace.Node.Drehzahl",
+                ),
+            )
+        },
+        {"url": "opc.tcp://someurl:48050", "usr": "auser", "pwd": "apassword"},
+    ),
+)
+
+
+@pytest.mark.parametrize(("args", "kwargs", "expected"), init_tests)
+def test_init(args, kwargs, expected):
+    connection = OpcUaConnection(*args, **kwargs)
+
+    for key, value in expected.items():
+        assert getattr(connection, key) == value
+
+
+init_nodes = (
+    (
+        Node(
+            "Serv.NodeName",
+            "opc.tcp://someurl:48050",
+            "opcua",
+            usr="auser",
+            pwd="apassword",
+            opc_id="ns=6;s=.Test_Namespace.Node.Drehzahl",
+        ),
+        {},
+        {"url": "opc.tcp://someurl:48050", "usr": "auser", "pwd": "apassword"},
+    ),
+    (
+        Node(
+            "Serv.NodeName",
+            "opc.tcp://someurl:48050",
+            "opcua",
+            usr="auser",
+            pwd="apassword",
+            opc_id="ns=6;s=.Test_Namespace.Node.Drehzahl",
+        ),
+        {"usr": "another", "pwd": "pwd"},
+        {"url": "opc.tcp://someurl:48050", "usr": "auser", "pwd": "apassword"},
+    ),
+    (
+        Node(
+            "Serv.NodeName",
+            "opc.tcp://someurl:48050",
+            "opcua",
+            opc_id="ns=6;s=.Test_Namespace.Node.Drehzahl",
+        ),
+        {"usr": "another", "pwd": "pwd"},
+        {"url": "opc.tcp://someurl:48050", "usr": "another", "pwd": "pwd"},
+    ),
+)
+
+
+@pytest.mark.parametrize(("node", "kwargs", "expected"), init_nodes)
+def test_init_fromnodes(node, kwargs, expected):
+    connection = OpcUaConnection.from_node(node, **kwargs)
+
+    for key, value in expected.items():
+        assert getattr(connection, key) == value
+
+
+init_ids = (
+    (
+        (["ns=6;s=.Some_Namespace.Node1", "ns=6;s=.Test_Namespace.Node2"], "opc.tcp://127.0.0.1:4840"),
+        {"url": "opc.tcp://127.0.0.1:4840"},
+    ),
+    (
+        (
+            ["ns=6;s=.Some_Namespace.Node1", "ns=6;s=.Test_Namespace.Node2"],
+            "opc.tcp://127.0.0.1:4840",
+            "user",
+            "password",
+        ),
+        {"url": "opc.tcp://127.0.0.1:4840", "usr": "user", "pwd": "password"},
+    ),
+)
+
+
+@pytest.mark.parametrize(("args", "expected"), init_ids)
+def test_init_fromids(args, expected):
+    connection = OpcUaConnection.from_ids(*args)
+
+    for key, value in expected.items():
+        assert getattr(connection, key) == value
+
+
+init_fail = (
+    (
+        ("opc.tcp://someurl:48050",),
+        {
+            "nodes": (
+                Node(
+                    "Serv.NodeName",
+                    "opc.tcp://someotherurl:48050",
+                    "opcua",
+                    opc_id="ns=6;s=.Test_Namespace.Node.Drehzahl",
+                ),
+            )
+        },
+        "Some nodes to read from/write to must be specified",
+    ),
+    (
+        ("someurl:48050",),
+        {},
+        "Given URL is not a valid OPC url",
+    ),
+)
+
+
+@pytest.mark.parametrize(("args", "kwargs", "expected"), init_fail)
+def test_init_fail(args, kwargs, expected):
+    with pytest.raises(ValueError, match=expected):
+        OpcUaConnection(*args, **kwargs)
+
+
+read = (
+    (
+        (
+            Node(
+                "Serv.NodeName",
+                "opc.tcp://127.0.0.1:4840",
+                "opcua",
+                opc_id="ns=6;s=.Some_Namespace.Node1",
+            ),
+        ),
+        pd.DataFrame(data={"Serv.NodeName": 2858.00000}, index=[datetime.datetime.now()]),
+    ),
+    (
+        (
+            Node(
+                "Serv.NodeName",
+                "opc.tcp://127.0.0.1:4840",
+                "opcua",
+                opc_id="ns=6;s=.Some_Namespace.Node1",
+            ),
+            Node(
+                "Serv.NodeName2",
+                "opc.tcp://127.0.0.1:4840",
+                "opcua",
+                opc_id="ns=6;s=.Some_Namespace.Node1",
+            ),
+        ),
+        pd.DataFrame(data={"Serv.NodeName": 2858.00000, "Serv.NodeName2": 2858.00000}, index=[datetime.datetime.now()]),
+    ),
+    (
+        (
+            Node(
+                "Serv.NodeName",
+                "opc.tcp://127.0.0.1:4840",
+                "opcua",
+                opc_id="ns=6;s=.Some_Namespace.Node1",
+            ),
+            Node(
+                "Serv.NodeName2",
+                "opc.tcp://10.10.0.1:4840",
+                "opcua",
+                opc_id="ns=6;s=.Some_Namespace.Node1",
+            ),
+        ),
+        pd.DataFrame(data={"Serv.NodeName": 2858.00000}, index=[datetime.datetime.now()]),
+    ),
+)
+
+nodes = (
+    {
+        "name": "Serv.NodeName",
+        "port": 4840,
+        "protocol": "opcua",
+        "opc_id": "ns=6;s=.Some_Namespace.NodeFloat",
+        "dtype": "float",
+    },
+    {
+        "name": "Serv.NodeName2",
+        "port": 4840,
+        "protocol": "opcua",
+        "opc_id": "ns=6;s=.Some_Namespace.NodeInt",
+        "dtype": "int",
+    },
+    {
+        "name": "Serv.NodeName4",
+        "port": 4840,
+        "protocol": "opcua",
+        "opc_id": "ns=6;s=.Some_Namespace.NodeStr",
+        "dtype": "str",
+    },
+)
+
+
+@pytest.fixture(scope="module")
+def local_nodes():
+    _nodes = []
+    for node in nodes:
+        _nodes.extend(Node.from_dict({**node, "ip": socket.gethostbyname(socket.gethostname())}))
+
+    return _nodes
+
+
+class TestConnectorOperations:
+    @pytest.fixture(scope="class", autouse=True)
+    def server(self):
+        with OpcUaServer(5, ip=socket.gethostbyname(socket.gethostname())) as server:
+            yield server
+
+    @pytest.fixture(scope="class")
+    def connection(self, local_nodes):
+        connection: OpcUaConnection = OpcUaConnection.from_node(local_nodes[0], usr="admin", pwd="0")
+        return connection
+
+    def test_create_nodes(self, server: OpcUaServer, connection: OpcUaConnection, local_nodes):
+        connection.create_nodes(local_nodes)
+
+        for node in local_nodes:
+            server.read(local_nodes)
+
+    values = ((0, 1.5), (1, 5), (2, "something"))
+
+    @pytest.mark.parametrize(("index", "value"), values)
+    def test_write_node(self, server: OpcUaServer, connection: OpcUaConnection, local_nodes, index, value):
+        connection.write({local_nodes[index]: value})
+
+        assert server.read(local_nodes[index]).iloc[0, 0] == value
+
+    @pytest.mark.parametrize(("index", "expected"), values)
+    def test_read_node(self, connection: OpcUaConnection, local_nodes, index, expected):
+        val = connection.read({local_nodes[index]})
+
+        assert val.iloc[0, 0] == expected
+        assert val.columns[0] == local_nodes[index].name
+
+    def test_read_fail(self, connection: OpcUaConnection, local_nodes):
+        n = local_nodes[0]
+        fail_node = Node(n.name, n.url, n.protocol, usr=n.usr, pwd=n.pwd, opc_id="ns=6;s=AnotherNamespace.DoesNotExist")
+        with pytest.raises(ConnectionError, match=".*BadNodeIdUnknown.*"):
+            connection.read(fail_node)
+
+    def test_recreate_existing_node(self, connection: OpcUaConnection, local_nodes, caplog):
+        log = get_logger()
+        log.propagate = True
+
+        # Create Node that already exists
+        connection.create_nodes(local_nodes[0])
+        assert f"Node with NodeId : {local_nodes[0].opc_id} could not be created. It already exists." in caplog.text
+
+    def test_login_fail_write(self, local_nodes):
+        n = local_nodes[0]
+        connection = OpcUaConnection.from_node(n, usr="another", pwd="something")
+        with pytest.raises(ConnectionError, match=".*BadUserAccessDenied.*"):
+            connection.write({n: 123})
+
+    def test_delete_nodes(self, connection: OpcUaConnection, local_nodes):
+        connection.delete_nodes(local_nodes)
+
+        with pytest.raises(ConnectionError, match=".*BadNodeIdUnknown.*"):
+            connection.read(local_nodes)
+
+    def test_login_fail_read(self, server: OpcUaServer, local_nodes):
+        n = local_nodes[0]
+        connection = OpcUaConnection.from_node(n, usr="another", pwd="something")
+
+        # DEPRECATED: make server reject everything
+        def um(s, u, p):
+            return False
+
+        from asyncua.server.user_managers import UserManager
+
+        # Create a new user manager that rejects all users
+        class BadUserManager(UserManager):
+            # Reject all users and return None instead of a user object
+            def get_user(self, iserver, username=None, password=None, certificate=None):
+                return None
+
+        # Set the user manager
+        server._server.aio_obj.iserver.set_user_manager(user_manager=BadUserManager())
+
+        with pytest.raises(ConnectionError, match=".*BadUserAccessDenied.*"):
+            connection.read(n)
+
+
+class TestConnectorSubscriptions:
+    values = {
+        "Serv.NodeName": (1.5, 2, 2.5, 1, 1.1, 3.4, 6.5, 7.1),
+        "Serv.NodeName2": (5, 3, 4, 2, 3, 6, 3, 2),
+        "Serv.NodeName4": ("something", "some1", "some2", "something else", "different", "1", "2", "3"),
+    }
+
+    @pytest.fixture(scope="class", autouse=True)
+    def server(self, local_nodes):
+        with OpcUaServer(5, ip=socket.gethostbyname(socket.gethostname())) as server:
+            server.create_nodes(local_nodes)
+            yield server
+
+    @pytest.fixture()
+    def _write_nodes_normal(self, server: OpcUaServer, local_nodes):
+        async def write_loop(server: OpcUaServer, local_nodes, values):
+            i = 0
+            while True:
+                server.write({node: values[node.name][i] for node in local_nodes})
+                # Index should fall back to one if the number of provided values is exceeded.
+                i = i + 1 if i < len(values[local_nodes[0].name]) - 1 else 0
+                await asyncio.sleep(1)
+
+        asyncio.get_event_loop().create_task(write_loop(server, local_nodes, self.values))
+
+    def test_subscribe(self, local_nodes, _write_nodes_normal):
+        connection: OpcUaConnection = OpcUaConnection.from_node(local_nodes[0], usr="admin", pwd="0")
+        handler = DFSubHandler(write_interval=1)
+        connection.subscribe(handler, nodes=local_nodes, interval=1)
+
+        loop = asyncio.get_event_loop()
+        loop.run_until_complete(stop_execution(5))
+
+        for node, values in self.values.items():
+            assert set(handler.data[node]) <= set(values)
+
+        connection.close_sub()
+
+    @pytest.fixture()
+    def _write_nodes_interrupt(self, server: OpcUaServer, local_nodes):
+        async def write_loop(server: OpcUaServer, local_nodes, values):
+            i = 0
+            while True:
+                if i == 3:
+                    server.stop()
+                elif 3 < i < 6:
+                    pass
+                elif i == 6:
+                    server.start()
+                else:
+                    server.write(
+                        {node: values[node.name][i % len(values[local_nodes[0].name])] for node in local_nodes}
+                    )
+
+                # Index should fall back to one if the number of provided values is exceeded.
+                i += 1
+                await asyncio.sleep(1)
+
+        asyncio.get_event_loop().create_task(write_loop(server, local_nodes, self.values))
+
+    def test_subscribe_interrupted(self, local_nodes, _write_nodes_interrupt, caplog):
+        log = get_logger()
+        log.propagate = True
+
+        connection: OpcUaConnection = OpcUaConnection.from_node(local_nodes[0], usr="admin", pwd="0")
+        handler = DFSubHandler(write_interval=1)
+        connection.subscribe(handler, nodes=local_nodes, interval=1)
+
+        loop = asyncio.get_event_loop()
+        loop.run_until_complete(stop_execution(25))
+        connection.close_sub()
+
+        for node, values in self.values.items():
+            # Check whether Dataframe contains NaN
+            assert pd.isnull(handler.data[node]).any()
+
+            assert set(handler.data[node].dropna()) <= set(values)
+
+        # Check if connection was actually interrupted during the test.
+        messages_found = 0
+        for message in caplog.messages:
+            if "Error while checking connection" in message or "Retrying connection to opc" in message:
+                messages_found += 1
+
+        assert messages_found >= 2, "Error while interrupting the connection, test could not be executed reliably."
+
+
+nodes_interval_to_check = (
+    {
+        "name": "Serv.NodeName",
+        "port": 4840,
+        "protocol": "opcua",
+        "opc_id": "ns=6;s=.Some_Namespace.NodeFloat",
+        "dtype": "float",
+        "interval": 2,
+    },
+    {
+        "name": "Serv.NodeName2",
+        "port": 4840,
+        "protocol": "opcua",
+        "opc_id": "ns=6;s=.Some_Namespace.NodeInt",
+        "dtype": "int",
+        "interval": 2,
+    },
+    {
+        "name": "Serv.NodeName4",
+        "port": 4840,
+        "protocol": "opcua",
+        "opc_id": "ns=6;s=.Some_Namespace.NodeStr",
+        "dtype": "str",
+        "interval": 2,
+    },
+)
+
+
+@pytest.fixture(scope="module")
+def local_nodes_interval_checking():
+    _nodes = []
+    for node in nodes_interval_to_check:
+        _nodes.extend(Node.from_dict({**node, "ip": socket.gethostbyname(socket.gethostname())}))
+
+    return _nodes
+
+
+class TestConnectorSubscriptionsIntervalChecker:
+    values = {
+        "Serv.NodeName": (
+            1.5,
+            2,
+            2.5,
+        ),
+        "Serv.NodeName2": (
+            5,
+            3,
+            4,
+        ),
+        "Serv.NodeName4": (
+            "something",
+            "some1",
+            "some2",
+        ),
+    }
+
+    @pytest.fixture(scope="class", autouse=True)
+    def server(self, local_nodes_interval_checking):
+        with OpcUaServer(5, ip=socket.gethostbyname(socket.gethostname())) as server:
+            server.create_nodes(local_nodes_interval_checking)
+            yield server
+
+    @pytest.fixture()
+    def _write_nodes_interval_checking(self, server: OpcUaServer, local_nodes_interval_checking):
+        async def write_loop(server: OpcUaServer, local_nodes_interval_checking, values):
+            i = 0
+            while True:
+                if i <= 2:
+                    server.write({node: values[node.name][0] for node in local_nodes_interval_checking})
+                else:
+                    server.write({node: values[node.name][1] for node in local_nodes_interval_checking})
+
+                i += 1
+                await asyncio.sleep(1)
+
+        asyncio.get_event_loop().create_task(write_loop(server, local_nodes_interval_checking, self.values))
+
+    def test_subscribe_interval_checking(self, local_nodes_interval_checking, _write_nodes_interval_checking, caplog):
+        connection: OpcUaConnection = OpcUaConnection.from_node(local_nodes_interval_checking[0], usr="admin", pwd="0")
+        handler = DFSubHandler(write_interval=1)
+        connection.subscribe(handler, nodes=local_nodes_interval_checking, interval=1)
+
+        loop = asyncio.get_event_loop()
+        loop.run_until_complete(stop_execution(10))
+        connection.close_sub()
+
+        for node, values in self.values.items():
+            assert set(handler.data[node]) <= set(values)
+
+        # Check if interval checker was actually raised a warning message during the test.
+        messages_found = 0
+        for message in caplog.messages:
+            if "The subscription connection for" in message:
+                messages_found += 1
+
+        assert messages_found >= 3, "Error while testing the interval checker, test could not be executed reliably."
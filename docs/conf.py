--- conflicted
+++ resolved
@@ -1,87 +1,3 @@
-<<<<<<< HEAD
-""" Configuration file for the Sphinx documentation builder.
-This file only contains a selection of the most common options. For a full
-list see the documentation:
-https://www.sphinx-doc.org/en/master/usage/configuration.html
-"""
-from __future__ import annotations
-
-import os
-import sys
-
-try:
-    from importlib.metadata import version as get_version
-except ImportError:
-    from importlib_metadata import version as get_version
-
-# If extensions (or modules to document with autodoc) are in another directory,
-# add these directories to sys.path here. If the directory is relative to the
-# documentation root, use os.path.abspath to make it absolute, like shown here.
-sys.path.insert(0, os.path.abspath("../eta_utility"))  # Insert path to eta_utility
-
-
-# -- Project information -----------------------------------------------------
-project = "eta_utility"
-release = get_version(project)  # The full version, including alpha/beta/rc tags
-version = ".".join(release.split(".")[:2])  # Top level version
-copyright = "Technical University of Darmstadt, Institute for Production Management, Technology and Machine Tools (PTW)"
-
-
-# -- General configuration ---------------------------------------------------
-
-# Add any Sphinx extension module names here, as strings. They can be
-# extensions coming with Sphinx (named 'sphinx.ext.*') or your custom
-# ones.
-extensions = [
-    "sphinx.ext.autodoc",
-    "sphinx.ext.intersphinx",
-    "sphinx.ext.viewcode",
-    "sphinx.ext.autosummary",
-    "sphinx_copybutton",
-]
-
-# List of patterns, relative to source directory, that match files and
-# directories to ignore when looking for source files.
-# This pattern also affects html_static_path and html_extra_path.
-exclude_patterns = ["_build", "Thumbs.db", ".DS_Store"]
-
-
-# -- Options for HTML output -------------------------------------------------
-
-# The theme to use for HTML and HTML Help pages.  See the documentation for
-# a list of builtin themes.
-html_theme = "sphinx_rtd_theme"
-
-# Add any paths that contain custom static files (such as style sheets) here,
-# relative to this directory. They are copied after the builtin static files,
-# so a file named "default.css" will overwrite the builtin "default.css".
-html_static_path = ["_static"]
-
-# Prevent copy button from copying prompt ($, >>>)
-copybutton_exclude = ".linenos, .gp"
-
-
-autodoc_mock_imports = ["asyncua", "numpy.random", "pandas", "julia", "ju_extensions"]
-autodoc_default_options = {"undoc-members": True, "member-order": "bysource"}
-
-intersphinx_mapping = {
-    "python": ("https://docs.python.org/", None),
-    "stable_baselines3": ("https://stable-baselines3.readthedocs.io/en/master/", None),
-    "numpy": ("https://numpy.org/doc/stable/", None),
-    "pandas": ("https://pandas.pydata.org/docs/", None),
-    "torch": ("https://pytorch.org/docs/stable/", None),
-    "gymnasium": ("https://gymnasium.farama.org/", None),
-}
-
-autosummary_generate = True
-
-linkcheck_ignore = [r"https://$", r"https://web-api.tp.entsoe.eu/"]
-linkcheck_allowed_redirects = {
-    r"https://eta-utility.readthedocs.io/": r"https://eta-utility.readthedocs.io/en/master/",
-    r"https://stable-baselines3.readthedocs.io/": r"https://stable-baselines3.readthedocs.io/en/master/",
-}
-linkcheck_anchors_ignore_for_url = (r"https://docs.python.org/",)
-=======
 """ Configuration file for the Sphinx documentation builder.
 This file only contains a selection of the most common options. For a full
 list see the documentation:
@@ -163,5 +79,4 @@
     r"https://eta-utility.readthedocs.io/": r"https://eta-utility.readthedocs.io/en/master/",
     r"https://stable-baselines3.readthedocs.io/": r"https://stable-baselines3.readthedocs.io/en/master/",
 }
-linkcheck_anchors_ignore_for_url = (r"https://docs.python.org/",)
->>>>>>> 0edfbe3f
+linkcheck_anchors_ignore_for_url = (r"https://docs.python.org/",)
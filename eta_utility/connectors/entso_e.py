--- conflicted
+++ resolved
@@ -4,13 +4,8 @@
 from __future__ import annotations
 
 import concurrent.futures
-<<<<<<< HEAD
 from datetime import datetime, timedelta, timezone
-from typing import TYPE_CHECKING, Sized
-=======
-from datetime import datetime, timedelta
 from typing import TYPE_CHECKING
->>>>>>> ed36a335
 
 import pandas as pd
 import requests

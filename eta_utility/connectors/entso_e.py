--- conflicted
+++ resolved
@@ -160,41 +160,9 @@
             ts_data = [point.getchildren()[-1].text for point in points]
 
             s = pd.Series(data=ts_data, index=datetime_range, name=col_name)
+            s.index = s.index.tz_localize(tz="UTC")  # ENTSO-E returns always UTC
 
             if resolution not in data.keys():
-<<<<<<< HEAD
-                data[resolution] = []
-            data[resolution].append(s)
-
-        df = self._handle_resolutions(data)
-        df = df.set_index("datetime")
-        df.index = df.index.tz_localize(tz="UTC")  # ENTSO-E returns always UTC
-        return df
-
-    def _handle_resolutions(self, data: dict[str, list[pd.Series]]) -> pd.DataFrame:
-        """Handle multiple resolution coming in request, since resolution is not a parameter for the request.
-
-        :param data: dictionary in which the keys are resolutions and the values are the data points
-        :return: dataframe with multi-index separating the multiple resolutions
-        """
-
-        # convert each timeseries into dataframe
-        for resolution in data.keys():
-            # if all column names are equal then each series are
-            # combined to form another series, else they are combined to
-            # create a dataframe
-            col_names = (series.name for series in data[resolution])
-            if all_equal(col_names):
-                data[resolution] = pd.concat(data[resolution]).astype(float).to_frame()
-            else:
-                data[resolution] = pd.DataFrame(data[resolution]).T.astype("Int64")
-            data[resolution]["datetime"] = data[resolution].index  # type: ignore
-            data[resolution]["resolution"] = resolution  # type: ignore
-
-        # concatenating the DataFrames
-        df = pd.concat(data.values())
-        return df
-=======
                 data[resolution] = {}
 
             if col_name not in data[resolution].keys():
@@ -203,7 +171,6 @@
             data[resolution][col_name].append(s.astype(float))
 
         return data
->>>>>>> 89c97bfb
 
     def read_series(
         self,
@@ -236,28 +203,6 @@
             params = self.config.create_params(node, from_time, to_time)
 
             result = self._raw_request(params)
-<<<<<<< HEAD
-            df = self._handle_xml(result.content)
-            # entsoe always returns a dataframe in UTC time, convert to same time zone as given from_time
-            df.index = df.index.tz_convert(tz=from_time.tzinfo)
-
-            list_all_res = []
-            resolutions = df["resolution"].unique()
-            for resolution in resolutions:
-                df_res = df[df["resolution"] == resolution].drop("resolution", axis=1)
-                df_res = df_resample(df_res, interval, missing_data="fillna")
-                df_res = df_time_slice(df_res, from_time, to_time)
-
-                df_res.columns = [f"{node.name}_{col}" for col in df_res.columns]
-                df_res["resolution"] = resolution
-
-                list_all_res.append(df_res)
-
-            df_res_merged = pd.concat(list_all_res, axis=0, sort=False)
-            if len(resolutions) == 1:
-                return df_res_merged.drop("resolution", axis=1)
-            return df_res_merged.set_index("resolution", append=True)
-=======
             data = self._handle_xml(result.content)
 
             df_dict = {}
@@ -267,6 +212,8 @@
                     f"{column}_{node.name}": pd.concat(series) for column, series in data[resolution].items()
                 }
                 df_resolution = pd.DataFrame.from_dict(data_resolution, orient="columns")
+                # entsoe always returns a dataframe in UTC time, convert to same time zone as given from_time
+                df_resolution.index = df_resolution.index.tz_convert(tz=from_time.tzinfo)
                 df_resolution = df_resample(df_resolution, interval, missing_data="fillna")
                 df_resolution = df_time_slice(df_resolution, from_time, to_time)
                 df_dict[resolution] = df_resolution
@@ -274,7 +221,6 @@
             df = pd.concat(df_dict.values(), axis=1, keys=df_dict.keys())
             df = df.swaplevel(axis=1)
             return df
->>>>>>> 89c97bfb
 
         with concurrent.futures.ThreadPoolExecutor() as executor:
             results = executor.map(read_node, nodes)

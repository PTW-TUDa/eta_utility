""" This module implements some commonly used subscription handlers, for example for writing to csv files.

"""
from __future__ import annotations

import csv
import pathlib
import queue
import re
import threading
from collections import deque
from contextlib import AbstractContextManager
from datetime import datetime
from threading import Lock
from typing import TYPE_CHECKING

import numpy as np
import pandas as pd
from dateutil import tz

from eta_utility import get_logger

if TYPE_CHECKING:
    from typing import Any, Deque, Sequence, TextIO
    from types import TracebackType
    from eta_utility.type_hints import AnyNode, Number, Path, TimeStep

from .base_classes import SubscriptionHandler

log = get_logger("connectors")


class MultiSubHandler(SubscriptionHandler):
    """The MultiSubHandler can be used to distribute subcribed values to multiple different subscription handlers.
    The handlers can be registered using the register method.

    """

    def __init__(self) -> None:
        super().__init__()

        self._handlers: list = []

    def register(self, sub_handler: SubscriptionHandler) -> None:
        """Register a subscription handler.

        :param SubscriptionHandler sub_handler: SubscriptionHandler object to use for handling subscriptions.
        """
        if not isinstance(sub_handler, SubscriptionHandler):
            raise TypeError("Subscription Handler should be an instance of the SubscriptionHandler class.")

        self._handlers.append(sub_handler)

    def push(self, node: AnyNode, value: Any, timestamp: datetime | None = None) -> None:
        """Receive data from a subcription. This should contain the node that was requested, a value and a timestemp
        when data was received. Push data to all registered sub-handlers

        :param node: Node object the data belongs to
        :param value: Value of the data
        :param timestamp: Timestamp of receiving the data
        """
        for handler in self._handlers:
            handler.push(node, value, timestamp)

    def close(self) -> None:
        """Finalize and close all subscription handlers."""
        for handler in self._handlers:
            try:
                handler.close()
            except Exception:
                pass


class CsvSubHandler(SubscriptionHandler):
    """Handle data for a subscription and save it as a CSV file.

    :param output_file: CSV file to write data to
    :param write_interval: Interval for writing data to csv file
    :param size_limit: Size limit for the csv file. A new file with a unique name will be created when the size
        is exceeded.
    :param dialect: Dialect of the csv file. This takes objects, which correspond to the csv.Dialect interface from the
        python csv module.
    """

    def __init__(
        self,
        output_file: Path,
        write_interval: TimeStep = 1,
        size_limit: int = 1024,
        dialect: type[csv.Dialect] = csv.excel,
    ) -> None:
        super().__init__(write_interval=write_interval)

        # Create the csv file handler object which writes data to disc
        self._csv_file = _CSVFileDB(output_file, self._write_interval, size_limit, dialect)

        # Enable propagation of exceptions
        self.exc: BaseException | None = None

        # Create the queue and thread
        self._queue: queue.Queue = queue.Queue()
        self._thread: threading.Thread = threading.Thread(target=self._run)
        self._thread.start()

    def push(self, node: AnyNode, value: Any, timestamp: datetime | None = None) -> None:
        """Receive data from a subcription. THis should contain the node that was requested, a value and a timestemp
        when data was received. If the timestamp is not provided, current time will be used.

        :param node: Node object the data belongs to
        :param value: Value of the data
        :param timestamp: Timestamp of receiving the data
        """
        timestamp = timestamp if timestamp is not None else datetime.now()
        self._queue.put_nowait((node, value, timestamp))

        # Reraise exceptions if any
        if self.exc:
            raise self.exc

    def _run(self) -> None:
        """Take data from the queue, preprocess it and write to output file."""
        cancelled = False

        with self._csv_file as f:
            try:
                while True:
                    try:
                        data = self._queue.get_nowait()
                    except queue.Empty:
                        if not cancelled:
                            continue

                    # Check for sentinel and finalize thread after completing open tasks
                    if data is None:
                        self._queue.task_done()
                        cancelled = True
                        continue
                    elif cancelled is True and self._queue.empty():
                        break

                    node, value, timestamp = data

                    # Make sure not to send lists to the file handler
                    if not isinstance(value, str) and hasattr(value, "__len__"):
                        value = value[0]
                    if hasattr(timestamp, "__len__"):
                        timestamp = timestamp[0]
                    timestamp = self._round_timestamp(timestamp).astimezone(self._local_tz)

                    f.write(timestamp, node.name, value)
                    self._queue.task_done()
            except BaseException as e:
                self.exc = e

    def close(self) -> None:
        """Finalize and close the subscription handler."""
        # Reraise exceptions if any
        if self.exc:
            raise self.exc

        self._queue.put_nowait(None)
        self._queue.join()
        self._thread.join()


class _CSVFileDB(AbstractContextManager):
    """Handle CSV file content

    :param file: Path to the csv file
    :param write_interval: interval in seconds between values (rows in csv file).
    :param file_size_limit: Size limit for the file in MB. A new file will be created, once the limit is exceeded.
    :param dialect: Dialect of the csv file. This takes objects, which correspond to the csv.Dialect interface from the
        python csv module.
    """

    def __init__(
        self,
        file: Path,
        write_interval: Number,
        file_size_limit: int = 1024,
        dialect: type[csv.Dialect] = csv.excel,
    ):
        #: Path to the file that is being written to
        self.filepath: pathlib.Path = file if isinstance(file, pathlib.Path) else pathlib.Path(file)
        #: File descriptor
        self._file: TextIO | None = None

        #: Interval between values in seconds
        self.write_interval: Number = write_interval
        #: Size limit for written files in bytes
        self.file_size_limit: int = file_size_limit * 1024 * 1024
        #: CSV dialect to be used for reading and writing data
        self.dialect: type[csv.Dialect] = dialect

        #: List of header fields
        self._header: list[str] = []
        #: Ending position of the header in the file stream (used for extending the header)
        self._endof_header: int = 0
        #: Write buffer
<<<<<<< HEAD
        self._buffer: Deque[dict[str, datetime | Number]] = deque()
=======
        self._buffer: Deque[dict[str, str]] = deque()
>>>>>>> 6745b1d6
        self._timebuffer: Deque[datetime] = deque()
        #: Latest timestamp in the write buffer
        self._latest_ts: datetime = datetime.fromtimestamp(10000, tz=tz.tzlocal())
        #: Latest known value for each of the names in the header
<<<<<<< HEAD
        self._latest_values: dict[str, Number] = {}
=======
        self._latest_values: dict[str, str] = {}
>>>>>>> 6745b1d6
        #: Length of the line terminator in bytes (for finding file positions)
        self._len_lineterminator: int = len(bytes(self.dialect.lineterminator, "UTF-8"))

    def __enter__(self) -> _CSVFileDB:
        """Enter the context managed file database."""
        self._open_file()
        return self

    def _open_file(self, exclusive_creation: bool = False) -> None:
        """Open a new file and check whether it is writable. If the file exists, try to figure out the dialect and
        header of the existing file.

        :param exclusive_creation: Set to True, to request exclusive creation of a new file. If set to False, an
            existing file may be updated.
        :return:
        """
        # Try opening or creating the specified file.
        try:
            if exclusive_creation:
                raise FileNotFoundError

            self._file = self.filepath.open("r+t", newline="", encoding="UTF-8")
            log.debug(f"Opened existing '.csv' file for updating: {self.filepath}.")
        except FileNotFoundError:
            try:
                self._file = self.filepath.open("x+t", newline="", encoding="UTF-8")
                log.debug(f"Created a new '.csv' file: {self.filepath}.")
            except OSError:
                raise OSError(f"Unable to read or write the requested '.csv' file: {self.filepath}.")

        # Check whether the file is accessible in the required ways.
        if self._file is None or not self._file.readable() or not self._file.seekable() or not self._file.writable():
            raise ValueError("Output file for writing to '.csv' is not readable or writable.")
        else:
            log.debug("Successfully verified full '.csv' file access")

        # If the file is not empty, go to the beginning and try to figure out, whether existing data could be extended.
        if self._file.readline() in "":
            valid = True
            self._header = ["Timestamp"]
            self._write_file(self._header)
            self._endof_header = self._file.tell() - self._len_lineterminator
            log.debug(f"The '.csv' file was empty, dialect set to {self.dialect}, started writing header.")
        else:
            self._file.seek(0)

            # Read a maximum of 30 lines from the file to use as a sample for figuring out, whether the file
            # is valid csv
            sample_lines = []
            for _ in range(30):
                sample_lines.append(self._file.readline())

                if sample_lines[-1] == "":
                    break

            sample = "".join(sample_lines)
            try:
                valid = csv.Sniffer().has_header(sample)
                self.dialect = csv.Sniffer().sniff(sample)
                self.dialect.delimiter = "," if self.dialect.delimiter not in {",", ";"} else self.dialect.delimiter
                self._len_lineterminator = len(bytes(self.dialect.lineterminator, "UTF-8"))
            except csv.Error:
                valid = False
                self.dialect = csv.excel

            # Determine the header of the existing csv file
            self._file.seek(0)
            self._header = list(re.sub(r"\s+", "", self._file.readline()).split(self.dialect.delimiter))
            self._endof_header = self._file.tell() - self._len_lineterminator

        if not valid:
            raise ValueError(f"Output file for writing to '.csv' is not a valid '.csv' file: {self.filepath}.")

        # Go to the end to get ready for updating/extending the file.
        self._file.seek(0, 2)

    def _write_file(self, field_list: list[str], insert_pos: int | None = None) -> int:
        """Write data to the file.

        :param field_list: List of strings to be inserted into the csv file
        :param insert_pos: Position to insert the fields (stream position). If None, insertion will be at end of file.
        :return: ending position of the last insertion (stream position)
        """
        # Check whether the file is accessible in the required ways.
        if self._file is None or not self._file.readable() or not self._file.seekable() or not self._file.writable():
            raise ValueError("Output file for writing to '.csv' is not readable or writable.")

        if insert_pos is None:
            string = self.dialect.delimiter.join(field_list) + self.dialect.lineterminator

            try:
                self._file.write(string)
            except ValueError:
                self._open_file()
                self._file.write(string)

            pos = self._file.tell()
        else:
            # When inserting, everything else in the file must be moved along as well
            # (otherwise it would be overwritten). Therefore, a chunk of the file is read before inserting
            string = self.dialect.delimiter + self.dialect.delimiter.join(field_list)
            chunksize = max(100000, len(string))

            self._file.seek(insert_pos)
            chunk = self._file.read(chunksize)
            nextpos_read = self._file.tell()
            self._file.seek(insert_pos)
            self._file.write(string)
            pos = nextpos_insert = self._file.tell()

            while nextpos_insert < nextpos_read:
                self._file.seek(nextpos_read)
                newchunk = self._file.read(chunksize)
                nextpos_read = self._file.tell()
                # Insert last chunk into file and store next chunk
                self._file.seek(nextpos_insert)
                self._file.write(chunk)

                # Store current position for next insertion, then read next chunk
                nextpos_insert = self._file.tell()
                chunk = newchunk
            else:
                self._file.seek(nextpos_insert)
                self._file.write(chunk)

        return pos

    def write(
        self,
        timestamp: datetime | None = None,
        name: str | None = None,
        value: Number | None = None,
        flush: bool = False,
        _len_buffer: int = 20,
    ) -> None:
        """Write value to the file and manage the data buffer.

        :param timestamp: Timestamp of the value to be written (can be empty if only flushing the buffer is intended)
        :param name: Name/Header for the value to be written (can be empty if only flushing the buffer is intended)
        :param value: Value to be written to the file (can be empty if only flushing the buffer is intended)
        :param flush: Flush the entire buffer to file if set to True (default: False)
        :param _len_buffer: Length of the buffer in lines (default: 20). Does not usually need to be changed.
        """
        if self._file is None:
            raise RuntimeError("Enter context manager before trying to write to CSVFileDB.")

        # Check whether the file size limit is exceeded to initiate switching to a new file.
        size_limit_exceeded = True if self.filepath.stat().st_size > self.file_size_limit else False

        # Determine how large the buffer should be, depending on whether data is being flushed to file or preparing to
        # switch to a new file.
        if flush:
            buffer_target = 0
        elif size_limit_exceeded and not len(self._buffer) >= 2 * _len_buffer:
            buffer_target = 2 * _len_buffer
            log.debug("Preparing to switch files due to exceeded CSV file size limit.")
        else:
            buffer_target = _len_buffer

        # New values are inserted into the buffer, depending on their timestamp
        if timestamp is not None and name is not None and value is not None:
            # Extend header, if the value does not exist there yet
            if name not in self._header:
                self._header.append(name)
                self._endof_header = self._write_file([name], self._endof_header)

            # Find out, where to insert the current timestamp
            if len(self._timebuffer) == 0 or self._timebuffer[-1] < timestamp:
                # If the new timestamp occurred later than the latest timestamp
                self._buffer.append({name: str(value)})
                self._timebuffer.append(timestamp)
            elif self._timebuffer[-1] == timestamp:
                # If the timestamp is equal to the latest timestamp
                self._buffer[-1].update({name: str(value)})
            elif self._timebuffer[0] > timestamp:
                # If the new timestamp occurred before the earliest buffered timestamp
                self._buffer.appendleft({name: str(value)})
                self._timebuffer.appendleft(timestamp)
                log.debug(f"Buffer time for CSV file exceeded, older value received with {timestamp}")
            else:
                # If none of the special cases above apply, search through the timebuffer to figure out, where to
                # insert the value
                last_ts = self._timebuffer[0]
                for idx, ts in enumerate(self._timebuffer):
                    if timestamp == ts:
                        self._buffer[idx].update({name: str(value)})
                        break
                    elif last_ts < timestamp < ts:
                        self._buffer.insert(idx, {name: str(value)})
                        self._timebuffer.insert(idx, timestamp)
                        break
                    else:
                        last_ts = ts

        # Write any rows in the buffer which exceed the size of buffer_target to the file.
        while len(self._buffer) >= buffer_target and len(self._buffer) > 0:
            row = self._buffer.popleft()
            row[self._header[0]] = self._timebuffer.popleft().strftime("%Y-%m-%d %H:%M:%S.%f")  # type: ignore

            processed_row: list[str] = [""] * len(self._header)
            for idx, col in enumerate(self._header):
                if col in row:
                    v = self._latest_values[col] = row[col]  # type: ignore
                    processed_row[idx] = str(v)
                else:
                    processed_row[idx] = str(self._latest_values.get(col, ""))

            log.debug(f"Writing line with index {processed_row[0]} to CSV file .")
            self._write_file(processed_row)

        # Close current file and create a new file with a different name if the size limit was exceeded.
        if size_limit_exceeded and buffer_target <= _len_buffer:
            log.info(f"CSV File size limit exceeded. Closing current file {self.filepath}.")
            self._file.close()
            self._file = None
            self.filepath = self.filepath.with_name(f"{self.filepath.stem}_{datetime.now().strftime('%y%m%d%H%M')}.csv")

            self._open_file(exclusive_creation=True)

            if flush:
                self.write(flush=True)

    def __exit__(
        self,
        __exc_type: type[BaseException] | None,
        __exc_value: BaseException | None,
        __traceback: TracebackType | None,
    ) -> None:
        """Exit the context manager

        :param exc_details: Execution details
        """
        if self._file is not None:
            self.write(flush=True)
            self._file.close()


class DFSubHandler(SubscriptionHandler):
    """Subscription handler for returning pandas data frames when requested

    :param write_interval: Interval for writing data
    :param size_limit: Number of rows to keep in internal _data memory. Default 100.
    :param auto_fillna: If True, missing values in self._data are filled with the pandas-method
                        df.fillna(method='ffill')
                        each time self.data is called.
    """

    def __init__(self, write_interval: TimeStep = 1, size_limit: int = 100, auto_fillna: bool = True) -> None:
        super().__init__(write_interval=write_interval)
        self._data: pd.DataFrame = pd.DataFrame()
        self._data_lock: threading.Lock = Lock()
        self.keep_data_rows: int = size_limit
        self.auto_fillna: bool = auto_fillna

    def push(
        self,
        node: AnyNode,
        value: Any | pd.Series | Sequence[Any],
        timestamp: datetime | pd.DatetimeIndex | TimeStep | None = None,
    ) -> None:
        """Append values to the dataframe

        :param node: Node object the data belongs to
        :param value: Value of the data or Series of values. There must be corresponding timestamps for each value.
        :param timestamp: Timestamp of receiving the data or DatetimeIndex if pushing multiple values. Alternatively
                          an integer/timedelta can be provided to determine the interval between data points. Use
                          negative numbers to describe past data. Integers are interpreted as seconds. If value is a
                          pd.Series and has a pd.DatetimeIndex, timestamp is ignored.
        """
        # Check if node.name is in _data.columns
        self._data_lock.acquire()
        if node.name not in self._data.columns:
            self._data[node.name] = np.nan
        self._data_lock.release()

        # Multiple values
        if not isinstance(value, str) and hasattr(value, "__len__"):
            value = self._convert_series(value, timestamp)
            # Push Series
            # Values are rounded to self.write_interval in _convert_series
            for _timestamp, _value in value.items():
                _timestamp = self._assert_tz_awareness(_timestamp)
                self._data_lock.acquire()
                self._data.loc[_timestamp, node.name] = _value
                self._data_lock.release()

        # Single value
        else:
            if not isinstance(timestamp, datetime) and timestamp is not None:
                raise ValueError("Timestamp must be a datetime object or None.")
            timestamp = self._round_timestamp(timestamp if timestamp is not None else datetime.now())
            self._data_lock.acquire()
            self._data.loc[timestamp, node.name] = value
            self._data_lock.release()

        # Housekeeping (Keep internal data short)
        self._housekeeping()

    def get_latest(self) -> pd.DataFrame | None:
        """Return a copy of the dataframe, this ensures they can be worked on freely. Returns None if data is empty."""
        self._data_lock.acquire()
        if len(self._data.index) == 0:
            self._data_lock.release()
            return None  # If no data in self._data, return None
        else:
            self._data_lock.release()
            return self.data.iloc[[-1]]

    @property
    def data(self) -> pd.DataFrame:
        """This contains the interval dataframe and will return a copy of that."""
        self._data_lock.acquire()
        if self.auto_fillna:
            self._data.fillna(method="ffill", inplace=True)
        data = self._data.copy()
        self._data_lock.release()
        return data

    def reset(self) -> None:
        """Reset the internal data and restart collection"""
        self._data_lock.acquire()
        self._data = pd.DataFrame()
        self._data_lock.release()
        log.info(f"Subscribed DataFrame {hash(self._data)} was reset successfully.")

    def _housekeeping(self) -> None:
        """Keep internal data short by only keeping last rows as specified in self.keep_data_rows"""
        self._data_lock.acquire()
        self._data.drop(index=self._data.index[: -self.keep_data_rows], inplace=True)
        self._data_lock.release()

    def close(self) -> None:
        """This is just here to satisfy the interface, not needed in this case."""
        pass<|MERGE_RESOLUTION|>--- conflicted
+++ resolved
@@ -197,20 +197,12 @@
         #: Ending position of the header in the file stream (used for extending the header)
         self._endof_header: int = 0
         #: Write buffer
-<<<<<<< HEAD
-        self._buffer: Deque[dict[str, datetime | Number]] = deque()
-=======
         self._buffer: Deque[dict[str, str]] = deque()
->>>>>>> 6745b1d6
         self._timebuffer: Deque[datetime] = deque()
         #: Latest timestamp in the write buffer
         self._latest_ts: datetime = datetime.fromtimestamp(10000, tz=tz.tzlocal())
         #: Latest known value for each of the names in the header
-<<<<<<< HEAD
-        self._latest_values: dict[str, Number] = {}
-=======
         self._latest_values: dict[str, str] = {}
->>>>>>> 6745b1d6
         #: Length of the line terminator in bytes (for finding file positions)
         self._len_lineterminator: int = len(bytes(self.dialect.lineterminator, "UTF-8"))
 

--- conflicted
+++ resolved
@@ -1,4 +1,3 @@
-<<<<<<< HEAD
 from __future__ import annotations
 
 import importlib
@@ -179,187 +178,4 @@
     except ImportError:
         return False
 
-    return True
-=======
-from __future__ import annotations
-
-import importlib
-import inspect
-import os
-import pathlib
-import subprocess
-import sys
-from shutil import which
-from typing import TYPE_CHECKING
-
-if TYPE_CHECKING:
-    from types import ModuleType
-
-    from eta_utility.type_hints import Path
-
-# Set environment variable to determine the correct python environment to use when calling back into
-# python from julia
-os.environ["PYCALL_JL_RUNTIME_PYTHON"] = sys.executable
-
-JULIA_NOT_FOUND_MSG = (
-    "Julia executable cannot be found. "
-    "If you have installed Julia, make "
-    "sure Julia executable is in the system path. "
-    "If you have not installed Julia, download from "
-    "https://julialang.org/downloads/ and install it. "
-)
-
-
-def import_jl_file(filename: Path) -> ModuleType:
-    check_julia_package()
-
-    _filename = pathlib.Path(filename) if not isinstance(filename, pathlib.Path) else filename
-    jl = importlib.import_module("julia.Main")
-
-    jl.include(_filename.absolute().as_posix())
-    return jl
-
-
-def import_jl(importstr: str) -> ModuleType:
-    """Import a julia file into the main namespace. The syntax is equivalent to python import strings. If the import
-    string starts with a '.', the import path is interpreted as relative to the file calling this function. If the
-    import string is absolute, it will use the python sys.path list to look for the file.
-
-    The function also makes sure that julia.Main is imported and returns a handle to the module. This way, the
-    imported julia file can be used right away.
-
-    :param importstr: Path to the imported julia package. If the path starts with a '.' this will be relative to the
-        file it is specified in. Otherwise, this will look through python import Path.
-    """
-    check_julia_package()
-
-    file = importstr_to_path(importstr, _stack=2)
-    jl = import_jl_file(file)
-    return jl
-
-
-def importstr_to_path(importstr: str, _stack: int = 1) -> pathlib.Path:
-    """Converts an import string into a python path. The syntax is equivalent to python import strings. If the
-    import string starts with a '.', the import path is interpreted as relative to the file calling this function.
-    If the import string is absolute, it will use the python sys.path list to look for the file.
-
-    :param importstr: Path to the imported julia package (python import string). If the path starts with a '.' this
-        will be relative to the file it is specified in. Otherwise, this will look through the python import paths.
-    """
-    if len(importstr) > 2 and importstr[0] == "." and importstr[1] == ".":
-        pathstr = f"..{importstr[2:].replace('.', '/')}.jl"
-        relative = True
-    elif len(importstr) > 1 and importstr[0] == ".":
-        pathstr = f"{importstr[1:].replace('.', '/')}.jl"
-        relative = True
-    else:
-        pathstr = f"{importstr.replace('.', '/')}.jl"
-        relative = False
-
-    file = None
-    found = False
-    if relative:
-        file = pathlib.Path(inspect.stack()[_stack].filename).parent / pathstr
-        if file.is_file():
-            found = True
-    else:
-        for path in sys.path:
-            file = pathlib.Path(path) / pathstr
-            if file.is_file():
-                found = True
-                break
-
-    if not found and relative and file:
-        raise ImportError(f"Could not find the specified julia file. Looking for {file}")
-    elif not found or not file:
-        raise ImportError(f"Could not find the specified julia file. Looking for {pathstr}")
-
-    return file
-
-
-def update_agent() -> None:
-    """Upadtes the NSGA2 agent model file"""
-    import tempfile
-    from test.test_etax.test_agents import TestNSGA2
-
-    cls = TestNSGA2()
-    cls.create_stored_agent_file("test/resources/agents/", tempfile.TemporaryDirectory().name)
-
-
-def install_julia() -> None:
-    """Checks if Julia language is available in the system and install and configure pyjulia.
-    Also install ju_extensions in Julia environmnent.
-    """
-    if which("julia") is None:
-        raise ImportError(JULIA_NOT_FOUND_MSG)
-
-    try:
-        import julia  # noqa: I900
-    except ImportError:
-        subprocess.check_call([sys.executable, "-m", "pip", "install", "julia"])
-
-        import julia  # noqa: I900
-
-    # Set environment variable to determine the correct python environment to use when calling back into
-    # python from julia
-    os.environ["PYCALL_JL_RUNTIME_PYTHON"] = sys.executable
-    julia.install()
-
-    subprocess.check_call(
-        [
-            "julia",
-            "-e",
-            f"import Pkg; Pkg.develop(path=\"{(pathlib.Path(__file__).parent / 'ju_extensions').as_posix()}\")",
-        ]
-    )
-
-
-def check_julia_package() -> bool:
-    """Check if everything is available and setup correctly to execute modules depending on eta_utility
-    julia extensions. This function raises ImportError if necessary components are missing.
-
-    :returns: True if is installed ImportError if not
-    """
-    if which("julia") is None:
-        raise ImportError(JULIA_NOT_FOUND_MSG)
-
-    try:
-        import julia  # noqa: I900
-    except ModuleNotFoundError:
-        raise ImportError(
-            "Could not find the python julia package. Please run the command: install-julia "
-            "inside the python virtual environment where eta-utility is installed."
-        )
-
-    try:
-        from julia import ju_extensions  # noqa: I900 F401
-    except julia.core.UnsupportedPythonError:
-        raise ImportError(
-            "PyCall for Julia is installed for a different python binary than you are currently "
-            "using. Please run the command: install-julia inside the python virtual environment "
-            "where eta-utility is installed."
-        )
-    except (ModuleNotFoundError, ImportError, AttributeError) as e:
-        raise ImportError(
-            "Could not find julia extension module for eta_utility (ju_extensions missing). Please "
-            "run the command: install-julia inside the python virtual environment where eta-utility "
-            "is installed."
-        ) from e
-
-    return True
-
-
-def julia_extensions_available() -> bool:
-    """Check if everything is available and setup correctly to execute modules depending on eta_utility
-    julia extensions. This function returns false if necessary components are missing. It does not
-    provide any indications what is missing.
-
-    :return: True if julia extensions are correctly installed, false if not.
-    """
-    try:
-        check_julia_package()
-    except ImportError:
-        return False
-
-    return True
->>>>>>> 0edfbe3f
+    return True
""" The FMUSimulator class enables easy simulation of FMU files.
"""
from __future__ import annotations

import itertools as it
import shutil
from datetime import timedelta
from typing import TYPE_CHECKING, Mapping

import numpy as np
from fmpy import extract, read_model_description
from fmpy.fmi2 import FMU2Model, FMU2Slave
from fmpy.simulation import apply_start_values
from fmpy.sundials import CVodeSolver
from fmpy.util import compile_platform_binary

from eta_utility import get_logger

if TYPE_CHECKING:
    from typing import Any, Sequence

    from fmpy.model_description import ModelDescription
<<<<<<< HEAD
    from numpy import ndarray
=======
>>>>>>> 6745b1d6

    from eta_utility.type_hints import Number, Path, TimeStep

log = get_logger("simulators.FMUSimulator")


class FMUSimulator:
    """FMU simulator object

    :param _id: FMU instance id
    :param fmu_path: Path to the FMU file
    :param start_time: Simulation start time in seconds (default: 0)
    :param float stop_time: Simulation stop time in seconds (default: 1)
    :param step_size: simulation step size in seconds (default: 1)
    :param names_inputs: List of input names that correspond to names used in the FMU file (e.g. ['u', 'p']).
                         If the step function is going to be used with lists as input values, this list will be used
                         to translate between the list position and the variable name in the FMU. (default: None)
    :param names_outputs: List of output names that correspond to names used in the FMU file
                          (e.g. ['y', 'th', 'thdot']). If the step function should return only specific values instead
                          of all results as a dictionary, this parameter can be specified to determine, which parameters
                          should be returned.
    :param init_values: Starting values for parameters that should be pushed to the FMU with names corresponding to
                        variables in the FMU
    :param str return_type: "dict" or "list". Alter the standard behaviour, which is to return lists from the step and
                            get_values functions only if both, "names_inputs" and "names_outputs" are specified.
                            This parameter will force the step and get_values functions to always return either
                            dictionaries or lists. (default: None)
    """

    def __init__(
        self,
        _id: int,
        fmu_path: Path,
        start_time: TimeStep = 0,
        stop_time: TimeStep = 1,
        step_size: TimeStep = 1,
        names_inputs: Sequence[str] | None = None,
        names_outputs: Sequence[str] | None = None,
        init_values: Mapping[str, float] | None = None,
        *,
        return_type: str | None = None,
    ) -> None:
        #: Path to the FMU model
        self.fmu_path = fmu_path

        #: Start time for the simulation in time increments
        self.start_time = start_time.total_seconds() if isinstance(start_time, timedelta) else start_time
        #: Stopping time for the simulation in time increments (only relevant if run in simulation loop)
        self.stop_time = stop_time.total_seconds() if isinstance(stop_time, timedelta) else stop_time
        #: Step size (time) for the simulation in time increments
        self.step_size = step_size.total_seconds() if isinstance(step_size, timedelta) else step_size

        #: Model description from the FMU (contains variable names, types, references and more)
        self.model_description: ModelDescription = read_model_description(fmu_path)

        #: Variable map from model description. The map specifies the value reference and data type of a named
        #: variable in the FMU. The structure is {'name': {'ref': <value reference>, 'type': <variable data type>}}
        self._model_vars: dict[str, dict[str, str]] = {}
        self.__type_map = {"Real": "real", "Boolean": "bool", "Integer": "int", "Enumeration": "enum"}

        for var in self.model_description.modelVariables:
            self._model_vars[var.name] = {"ref": var.valueReference, "type": self.__type_map[var.type]}

        #: Map of input variables which can be used to evaluate an ordered list of input variables. This is typically
        #: not required when working with mappings/dictionaries as step inputs.
        #:
        #: The map contains the following lists:
        #:
        #:     * real: Mask for real variables. This can be used to identify real variables from the complete set of
        #:       input variables (_inputs["refs"], see below) using itertools.compress
        #:     * int: Mask for integer variables. This can be used to identify integer variables from the complete set
        #:       of input variables (_inputs["refs"], see below) using itertools.compress
        #:     * bool: Mask for boolean variables. This can be used to identify boolean variables from the complete set
        #:       of input variables (_inputs["refs"], see below) using itertools.compress
        self._input_map: dict[str, list[bool]] = {"names": [], "real": [], "int": [], "bool": []}

        #: Map of input variable references and their names. The map contains the following lists:
        #:
        #:     * names: List of the named input variables that are accessible in the model
        #:     * refs: List of all value references to input variables of all types. This is the complete list, which
        #:       can be filtered using itertools.compress (see above)
        #:     * real: List of all value references to input variables of type real
        #:     * int: List of all value references to input variables of type integer
        #:     * bool: List of all value references to input variables of type boolean
        self._inputs: dict[str, list[str]] = {"names": [], "refs": [], "real": [], "int": [], "bool": []}
        refs = []
        names = []
        iterator = names_inputs if names_inputs is not None else self._model_vars.keys()

        for idx, var in enumerate(iterator):
            if var in self._model_vars:
                refs.append(self._model_vars[var]["ref"])
                names.append(var)
                self._input_map["real"].append(self._model_vars[var]["type"] == "real")
                self._input_map["int"].append(self._model_vars[var]["type"] == "int")
                self._input_map["bool"].append(self._model_vars[var]["type"] == "bool")
            else:
                log.warning(
                    f"Input variable '{var}' couldn't be found in FMU model description. Entry will be ignored."
                )

        self._inputs["names"] = names
        self._inputs["refs"] = refs
        self._inputs["real"] = list(it.compress(refs, self._input_map["real"]))
        self._inputs["int"] = list(it.compress(refs, self._input_map["int"]))
        self._inputs["bool"] = list(it.compress(refs, self._input_map["bool"]))

        #: Map of output variables which can be used to evaluate an ordered list of output variables. This is typically
        #: not required when working with mappings/dictionaries as step outputs.
        #:
        #: The map contains the following lists:
        #:
        #:     * real: Mask for real variables. This can be used to identify real variables from the complete set of
        #:       output variables (_outputs['refs'], see below) using itertools.compress
        #:     * int: Mask for integer variables. This can be used to identify integer variables from the complete set
        #:       of output variables (_outputs['refs'], see below) using itertools.compress
        #:     * bool: Mask for boolean variables. This can be used to identify boolean variables from the complete set
        #:       of output variables (_outputs['refs'], see below) using itertools.compress
        self._output_map: dict[str, list[bool]] = {"names": [], "real": [], "int": [], "bool": []}

        #: Map of output variable references and their names. The map contains the following lists:
        #:
        #:     * names: List of the named output variables that are accessible in the model
        #:     * refs: List of all value references to output variables of all types. This is the complete list, which
        #:       can be filtered using itertools.compress (see above)
        #:     * real: List of all value references to output variables of type real
        #:     * int: List of all value references to output variables of type integer
        #:     * bool: List of all value references to output variables of type boolean
        self._outputs: dict[str, list[str]] = {"names": [], "refs": [], "real": [], "int": [], "bool": []}
        refs = []
        names = []
        iterator = names_outputs if names_outputs is not None else self._model_vars.keys()

        for idx, var in enumerate(iterator):
            if var in self._model_vars:
                refs.append(self._model_vars[var]["ref"])
                names.append(var)
                self._output_map["real"].append(self._model_vars[var]["type"] == "real")
                self._output_map["int"].append(self._model_vars[var]["type"] == "int")
                self._output_map["bool"].append(self._model_vars[var]["type"] == "bool")
            else:
                log.warning(
                    f"Output variable '{var}' couldn't be found in FMU model description. Entry will be ignored."
                )
        self._outputs["names"] = names
        self._outputs["refs"] = refs
        self._outputs["real"] = list(it.compress(refs, self._output_map["real"]))
        self._outputs["int"] = list(it.compress(refs, self._output_map["int"]))
        self._outputs["bool"] = list(it.compress(refs, self._output_map["bool"]))

        #: Directory, where the FMU will be extracted
        self._unzipdir: Path = extract(fmu_path)

        try:
            #: Instance of the FMU Slave object
            self.fmu: FMU2Slave = FMU2Slave(
                guid=self.model_description.guid,
                unzipDirectory=self._unzipdir,
                modelIdentifier=self.model_description.coSimulation.modelIdentifier,
                instanceName="FMUsimulator_" + str(_id),
            )
        except Exception:
            compile_platform_binary(self.fmu_path)
            self.fmu = FMU2Slave(
                guid=self.model_description.guid,
                unzipDirectory=self._unzipdir,
                modelIdentifier=self.model_description.coSimulation.modelIdentifier,
                instanceName="FMUsimulator_" + str(_id),
            )

        # initialize
        self.fmu.instantiate(visible=False, callbacks=None, loggingOn=False)
        self.fmu.setupExperiment(startTime=self.start_time)
        self.fmu.enterInitializationMode()

        init_values = {} if init_values is None else init_values
        apply_start_values(self.fmu, self.model_description, start_values=init_values)

        self.fmu.exitInitializationMode()
        #: Current simulation time
        self.time = self.start_time

        # Initialize some other parameters used to switch functionality of class methods.
        #: Return dictionaries from the step and get_values functions instead of lists
        self._return_dict: bool = False
        if return_type is None:
            self._return_dict = False if names_inputs is not None and names_outputs is not None else True
        else:
            self._return_dict = False if return_type == "list" else True

    @property
    def input_vars(self) -> list[str]:
        """Ordered list of all available input variable names in the FMU."""
        return self._inputs["names"].copy()

    @property
    def output_vars(self) -> list[str]:
        """Ordered list of all available output variable names in the FMU."""
        return self._outputs["names"].copy()

    def read_values(self, names: Sequence[str] | None = None) -> dict[str | int, Any] | list:
        """Return current values of the simulation without advancing a simulation step or the simulation time.

        :param names: Sequence of values to read from the FMU. If this is None (default), all available values will be
                      read
        """
        # Find value references and names for the variables that should be read from the FMU
        if names is None:
            refs = self._outputs["refs"]
            vars_ = self._outputs["names"]
        else:
            refs = []
            vars_ = []
            for var in names:
                try:
                    refs.append(self._model_vars[var]["ref"])
                    vars_.append(var)
                except KeyError:
                    raise KeyError(f"Specified an input value for a variable which is not available in the FMU: {var}")

        # Get values from the FMU and convert to specified output format (dict or list)
        output_values = self.fmu.getReal(refs)
        output = dict(zip(vars_, output_values)) if self._return_dict else output_values

        return output

    def set_values(self, values: Sequence[Number | bool] | Mapping[str, Number | bool]) -> None:
        """Set values of simulation variables without advancing a simulation step or the simulation time.

        :param values: Values that should be pushed to the FMU. Names of the input_values must correspond
                       to variables in the FMU. If passing as a Sequence, make sure the order corresponds to
                       the order of the input_vars property.
        """

        vals: dict[str, list[Number | bool]] = {"real": [], "int": [], "bool": []}
        refs: dict[str, list[str]] = {"real": [], "int": [], "bool": []}
        if isinstance(values, Mapping):
            for var, val in values.items():
                try:
                    refs[self._model_vars[var]["type"]].append(self._model_vars[var]["ref"])
                    vals[self._model_vars[var]["type"]].append(val)
                except KeyError:
                    raise KeyError(f"Specified an input value for a variable which is not available in the FMU: {var}")
        else:
            if len(values) != len(self._inputs["refs"]):
                raise AttributeError(
                    f"Length of value list ({len(values)}) must be equal to length of input_vars "
                    f"property ({len(self._inputs['refs'])})"
                )
            refs = {
                "real": self._inputs["real"],
                "int": self._inputs["int"],
                "bool": self._inputs["bool"],
            }

            vals = {
                "real": list(it.compress(values, self._input_map["real"])),
                "int": list(it.compress(values, self._input_map["int"])),
                "bool": list(it.compress(values, self._input_map["bool"])),
            }

        if len(refs["real"]) > 0:
            self.fmu.setReal(refs["real"], vals["real"])
        if len(refs["int"]) > 0:
            self.fmu.setInteger(refs["int"], vals["int"])
        if len(refs["bool"]) > 0:
            self.fmu.setBoolean(refs["bool"], vals["bool"])

    def step(
        self,
        input_values: Sequence[Number | bool] | Mapping[str, Number | bool] | None = None,
        output_names: Sequence[str] | None = None,
        advance_time: bool = True,
        nr_substeps: int | None = None,
    ) -> dict[str | int, Any] | list[Any]:
        """Simulate next time step in the FMU with defined input values and output values.

        :param input_values: Current values that should be pushed to the FMU. Names of the input_values must correspond
                             to variables in the FMU. If passing as a Sequence, make sure the order corresponds to
                             the order of the input_vars property.
        :param advance_time: Decide if the FMUsimulator should add one timestep to the simulation time or not.
                                  This can be deactivated, if you just want to look at the result of a simulation step
                                  beforehand, whithout actually advancing simulation time.
        :param nr_substeps: if simulation steps are divided into substeps, this value will let the simulator know
                                that no time violation warning is necessary.
        :return: Resulting input and output values from the FMU with the keys named corresponding to the variables
                 in the FMU
        """
        if input_values is not None:
            self.set_values(input_values)

        # put out warning for time limit violation, if self.time + self.step_size > selt.stop_time + full step size
        if self.time + self.step_size > self.stop_time + (int(nr_substeps) if nr_substeps else 1) * self.step_size:
            log.warning(
                f"Simulation time {self.time + self.step_size} s exceeds specified stop time of "
                f"{self.stop_time} s. Proceed with care, simulation may become inaccurate."
            )

        # push input values to the FMU and do one timestep, doStep performs a step of certain size
        self.fmu.doStep(currentCommunicationPoint=self.time, communicationStepSize=self.step_size)

        # advance time
        if advance_time:
            self.time += int(self.step_size)  # advance the time

        output = self.read_values(output_names)
        return output

    @classmethod
    def simulate(
        cls,
        fmu_path: Path,
        start_time: TimeStep = 0,
        stop_time: TimeStep = 1,
        step_size: TimeStep = 1,
        init_values: Mapping[str, float] | None = None,
<<<<<<< HEAD
    ) -> ndarray:
=======
    ) -> np.ndarray:
>>>>>>> 6745b1d6
        """Instantiate a simulator with the specified FMU, perform simulation and return results.

        :param fmu_path: Path to the FMU file
        :param start_time: Simulation start time in seconds (default: 0)
        :param float stop_time: Simulation stop time in seconds (default: 1)
        :param step_size: simulation step size in seconds (default: 1)
        :param init_values: Starting values for parameters that should be pushed to the FMU with names corresponding to
                            variables in the FMU
        """

        simulator = cls(0, fmu_path, start_time, stop_time, step_size, init_values=init_values)

        dt = np.dtype([(name, float) for name in simulator.read_values()])
        result = np.rec.array(
            None, shape=((simulator.stop_time - simulator.start_time) // simulator.step_size + 1,), dtype=dt
        )

        step = 0
        while simulator.time <= simulator.stop_time:
            step_result = simulator.step()
            for name in result.dtype.names:
                result[step][name] = step_result[name]

            step += 1

        return result

    def reset(self, init_values: Mapping[str, float] | None = None) -> None:
        """Reset FMU to specified initial condition

        :param init_values: Values for initialization
        """
        self.time = self.start_time
        self.fmu.reset()
        self.fmu.setupExperiment(startTime=self.start_time)
        self.fmu.enterInitializationMode()

        apply_start_values(self.fmu, self.model_description, start_values=init_values)

        self.fmu.exitInitializationMode()

    def close(self) -> None:
        """Close the FMU and tidy up the unzipped files"""
        self.fmu.terminate()
        self.fmu.freeInstance()
        shutil.rmtree(self._unzipdir)  # clean up unzipped files


class FMU2MESlave(FMU2Model):
    """Helper class for simulation of FMU2 FMUs. This is as wrapper for FMU2Model.
    It can be used to wrap model exchange FMUs such that they can be simulated similar to a co-simulation FMU. This
    is especially helpful for testing model exchange FMUs.

    It exposes an interface that emulates part of the original FMU2Slave class from fmpy.
    """

    # Define some constants that might be needed according to the FMI Standard
    fmi2True: int = 1  # noqa: N815
    fmi2False: int = 0  # noqa: N815

    fmi2OK: int = 0  # noqa: N815
    fmi2Warning: int = 1  # noqa: N815
    fmi2Discard: int = 2  # noqa: N815
    fmi2Error: int = 3  # noqa: N815
    fmi2Fatal: int = 4  # noqa: N815
    fmi2Pending: int = 5  # noqa: N815

    def __init__(self, **kwargs: Any) -> None:
        r"""Initialize the FMU2Slave object

        ..see also:: fmpy.fmi2.FMU2Model
        :param Any \**kwargs: Accepts any parameters that fmpy.FMU2Model accepts.

        """

        super().__init__(**kwargs)
        self._model_description: ModelDescription = read_model_description(kwargs["unzipDirectory"])
        self._solver: CVodeSolver
        self._tolerance: float = 0.0
        self._stop_time: float = 0.0
        self._start_time: float = 0.0

    def setupExperiment(  # noqa: N802
        self,
        tolerance: float | None = None,  # noqa:N803
        startTime: float = 0.0,  # noqa:N803
        stopTime: float | None = None,  # noqa:N803
        **kwargs: Any,
    ) -> int:
        """Experiment setup and storage of required values.

        .. see also::
            fmpy.fmi2.FMU2Model.setupExperiment

        :param tolerance: Solver tolerance, default value is 1e-5
        :param startTime: Starting time for the experiment
        :param stopTime: Ending time for the experiment
        :param kwargs: Other keyword arguments that might be required for FMU2Model.setupExperiment in the future.
        :return: FMI2 return value
        """

        self._tolerance = 1e-5 if tolerance is None else tolerance
        self._stop_time = 0.0 if stopTime is None else stopTime
        self._start_time = startTime

        kwargs["tolerance"] = self._tolerance
        kwargs["stopTime"] = self._stop_time
        kwargs["startTime"] = self._start_time

        return super().setupExperiment(**kwargs)

    def exitInitializationMode(self, **kwargs: Any) -> int:  # noqa: N802
        """Exit the initialization mode and setup the cvode solver.

        .. see also::
            fmpy.fmi2.FMU2Model.exitInitializationMode

        :param kwargs: Keyword arguments accepted by FMU2Model.exitInitializationMode
        :return: FMI2 return value
        """

        ret = super().exitInitializationMode(**kwargs)

        # Collect discrete states from FMU
        self.eventInfo.newDiscreteStatesNeeded = self.fmi2true
        self.eventInfo.terminateSimulation = self.fmi2false

        while (
            self.eventInfo.newDiscreteStatesNeeded == self.fmi2true
            and self.eventInfo.terminateSimulation == self.fmi2false
        ):
            # update discrete states
            self.newDiscreteStates()
        self.enterContinuousTimeMode()

        # Initialize solver
        self._solver = CVodeSolver(
            set_time=self.setTime,
            startTime=self._start_time,
            maxStep=(self._stop_time - self._start_time) / 50.0,
            relativeTolerance=self._tolerance,
            nx=self._model_description.numberOfContinuousStates,
            nz=self._model_description.numberOfEventIndicators,
            get_x=self.getContinuousStates,
            set_x=self.setContinuousStates,
            get_dx=self.getDerivatives,
            get_z=self.getEventIndicators,
        )

        return ret

    def doStep(  # noqa: N802
        self,
        currentCommunicationPoint: float,  # noqa: N803
        communicationStepSize: float,  # noqa: N803
        noSetFMUStatePriorToCurrentPoint: int | None = None,  # noqa: N803
    ) -> int:
        """Perform a simulation step. Advance simulation from currentCommunicationPoint by communicationStepSize

        .. seealso:
            FMI2 Standard documentation

        :param currentCommunicationPoint: current time stamp (starting point for simulation step)
        :param communicationStepSize: time step size
        :param noSetFMUStatePriorToCurrentPoint: Determine whether a reset before the currentCommunicationPoint is
                                                     possible. Must be either fmi2True or fmi2False
        :return: FMU2 return value
        """
        time = currentCommunicationPoint
        step_size = communicationStepSize

        # Perform a solver step and reset the FMU Model time.
        _, time = self._solver.step(time, time + step_size)
        self.setTime(time)
        # Check for events that might have occured during the step
        step_event, _ = self.completedIntegratorStep()

        return self.fmi2ok<|MERGE_RESOLUTION|>--- conflicted
+++ resolved
@@ -20,10 +20,6 @@
     from typing import Any, Sequence
 
     from fmpy.model_description import ModelDescription
-<<<<<<< HEAD
-    from numpy import ndarray
-=======
->>>>>>> 6745b1d6
 
     from eta_utility.type_hints import Number, Path, TimeStep
 
@@ -340,11 +336,7 @@
         stop_time: TimeStep = 1,
         step_size: TimeStep = 1,
         init_values: Mapping[str, float] | None = None,
-<<<<<<< HEAD
-    ) -> ndarray:
-=======
     ) -> np.ndarray:
->>>>>>> 6745b1d6
         """Instantiate a simulator with the specified FMU, perform simulation and return results.
 
         :param fmu_path: Path to the FMU file

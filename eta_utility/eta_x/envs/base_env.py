from __future__ import annotations

import abc
import inspect
import pathlib
import time
from collections import OrderedDict
from datetime import datetime
from typing import TYPE_CHECKING, Sequence

import numpy as np
import pandas as pd
from gym import Env, spaces, utils

from eta_utility import get_logger, timeseries

if TYPE_CHECKING:
    from typing import Any, Callable, Mapping, MutableMapping, MutableSet, SupportsFloat

    from eta_utility.type_hints import Path

log = get_logger("eta_x.envs")


class BaseEnv(Env, abc.ABC):
    """Abstract environment definition, providing some basic functionality for concrete environments to use.
    The class implements and adapts functions from gym.Env. It provides additional functionality as required by
    the ETA-X framework and should be used as the starting point for new environments.

    The initialization of this superclass performs many of the necessary tasks, required to specify a concrete
    environment. Read the documentation carefully to understand, how new environments can be developed, building on
    this starting point.

    There are some attributes that must be set and some methods that must be implemented to satisfy the interface. This
    is required to create concrete environments.
    The required attributes are:

        - **version**: Version number of the environment
        - **description**: Short description string of the environment
        - **action_space**: The action space of the environment (see also gym.spaces for options)
        - **observation_space**: The observation space of the environment (see also gym.spaces for options)

    Some additional attributes can be used to simplify the creation of new environments but they are not required:

        - **req_general_settings**: List/Set of general settings that need to be present
        - **req_path_settings**: List/Set of path settings that need to be present
        - **req_env_settings**: List/Set of environment settings that need to be present
        - **req_env_config**: Mapping of environment settings that must have specific values

    The gym interface requires the following methods for the environment to work correctly within the framework.
    Consult the documentation of each method for more detail.

        - **step()**
        - **reset()**
        - **close()**

    :param env_id: Identification for the environment, usefull when creating multiple environments
    :param run_name: Identification name for the optimization run
    :param general_settings: Dictionary of general settings
    :param path_settings: Dictionary of path settings
    :param env_settings: Dictionary of environment specific settings
    :param verbose: Verbosity setting for logging
    :param callback: callback method will be called after each episode with all data within the
        environment class
    """

    @property
    @abc.abstractmethod
    def version(self) -> str:
        """Version of the environment"""
        return ""

    @property
    @abc.abstractmethod
    def description(self) -> str:
        """Long description of the environment"""
        return ""

    #: Required settings in the general 'settings' section
    req_general_settings: Sequence | MutableSet = []
    #: Required settings in the 'path' section
    req_path_settings: Sequence | MutableSet = []
    #: Required settings in the 'environment_specific' section
    req_env_settings: Sequence | MutableSet = []
    #: Some environments may required specific parameters in the 'environment_specific' section to have special
    #   values. These parameter, value pairs can be specified in the req_env_config dictionary.
    req_env_config: MutableMapping = {}

    def __init__(
        self,
        env_id: int,
        run_name: str,
        general_settings: dict[str, Any],
        path_settings: dict[str, Path],
        env_settings: dict[str, Any],
        verbose: int,
        callback: Callable | None = None,
    ):
        # Set some additional required settings
        self.req_path_settings: set[Sequence | MutableSet] = set(self.req_path_settings)
        self.req_path_settings.update(("path_root", "path_results", "relpath_scenarios"))  # noqa
        self.req_env_settings: set[Sequence | MutableSet] = set(self.req_env_settings)
        self.req_env_settings.update(("scenario_time_begin", "scenario_time_end"))  # noqa
        self.req_general_settings: set[Sequence | MutableSet] = set(self.req_general_settings)
        self.req_general_settings.update(("episode_duration", "sampling_time"))  # noqa

        super().__init__()

        # save verbosity/debug level
        #: Verbosity level used for logging
        self.verbose: int = verbose
        log.setLevel(int(verbose * 10))

        # Check whether all required settings are present
        errors = False
        for name in self.req_general_settings:
            if name not in general_settings:
                log.error(f"Required parameter '{name}' not found in 'settings'.")
                errors = True

        for name in self.req_path_settings:
            if name not in path_settings:
                log.error(f"Required parameter '{name}' not found in 'paths' settings.")
                errors = True

        for name in self.req_env_settings:
            if name not in env_settings:
                log.error(f"Required parameter '{name}' not found in 'environment_specific' settings.")
                errors = True

        for item, value in self.req_env_config.items():
            if item in env_settings and env_settings[item] != value:
                log.error(
                    "Config parameters are incompatible with the parameters required by this environment. "
                    "'{}' in section 'environment_specific' must be equal to '{}'".format(item, value)
                )
                errors = True

        if errors:
            raise ValueError("Not all required config parameters for the environment were found. Exiting.")

        # Copy settings to ensure they cannot be changed from outside the environment
        #: Configuration from the general 'settings' section.
        self.settings: dict[str, Any] = general_settings.copy()

        # Set some standard environment settings
        #: Configuration from the 'environment_specific' section. This contains scenario_time_begin and
        #:   end as datetime values
        self.env_settings: dict[str, Any] = env_settings.copy()
        self.env_settings.update(
            {"scenario_time_begin": datetime.strptime(env_settings["scenario_time_begin"], "%Y-%m-%d %H:%M")}
        )
        self.env_settings.update(
            {"scenario_time_end": datetime.strptime(env_settings["scenario_time_end"], "%Y-%m-%d %H:%M")}
        )
        # Setup for simulation.
        if self.env_settings["scenario_time_begin"] > self.env_settings["scenario_time_end"]:
            raise ValueError("Start time should be smaller than or equal to end time.")

        # Set some standard path settings
        #: Configuration from the 'paths' section in the settings.
        self.path_settings: dict[str, Any] = path_settings.copy()
        #: Root path of the application as generated by the framework
        self.path_root: pathlib.Path = pathlib.Path(self.path_settings["path_root"])
        #: Path for results storage
        self.path_results: pathlib.Path = pathlib.Path(self.path_settings["path_results"])
        #: Path for scenario storage (this does not include the individual scenario files as specified in the
        #:   environment config)
        self.path_scenarios: pathlib.Path = self.path_root / self.path_settings["relpath_scenarios"]
        #: Path of the environment file
        self.path_env: pathlib.Path = pathlib.Path(inspect.stack()[2].filename).parent
        # store callback function in object
        #: Callback function for the environment. This should be called after every step.
        self.callback: Callable | None = callback

        # Store some important settings
        #: Total number of environments
        self.n_environments = int(self.settings["n_environments"])
        #: Id of the environment (useful for vectorized environments)
        self.env_id: int = env_id
        #: Name of the current optimization run
        self.run_name: str = run_name
        #: Number of completed episodes
        self.n_episodes: int = 0
        #: Current step of the model (number of completed steps) in the current episode
        self.n_steps: int = 0
        #: Current step of the model (total over all episodes)
        self.n_steps_longtime: int = 0
        #: Beginning time of the scenario
        self.scenario_time_begin: datetime = self.env_settings["scenario_time_begin"]
        #: Ending time of the scenario
        self.scenario_time_end: datetime = self.env_settings["scenario_time_end"]
        #: Sampling time (interval between optimization time steps) in seconds
        self.sampling_time: float = float(self.settings["sampling_time"])
        #: Number of time steps (of width sampling_time) in each episode
        self.n_episode_steps: int = int(self.settings["episode_duration"] // self.sampling_time)
        #: Duration of one episode in seconds
        self.episode_duration: int = int(self.n_episode_steps * self.sampling_time)
        #: Duration of the scenario for each episode (for total time imported from csv)
        self.scenario_duration: float = self.episode_duration + self.sampling_time

        #: Numpy random generator
        self.np_random: np.random.Generator
        #: Value used for seeding the random generator
        self._seed: int
        self.np_random, self._seed = (
            self.seed(self.env_settings["seed"]) if "seed" in self.env_settings else self.seed(None)
        )

        #: The time series DataFrame contains all time series scenario data. It can be filled by the
        #:   import_scenario method.
        self.timeseries: pd.DataFrame = pd.DataFrame()
        #: Data frame containing the currently valid range of time series data.
        self.ts_current: pd.DataFrame = pd.DataFrame()

        # Columns (and their order) and default values for the state_config DataFrame.
        self.__state_config_cols = OrderedDict(
            [
                ("name", ""),
                ("is_agent_action", False),
                ("is_agent_observation", False),
                ("ext_id", None),
                ("is_ext_input", False),
                ("is_ext_output", False),
                ("ext_scale_add", 0),
                ("ext_scale_mult", 1),
                ("from_scenario", False),
                ("scenario_id", None),
                ("low_value", np.nan),
                ("high_value", np.nan),
                ("abort_condition_min", None),
                ("abort_condition_max", None),
                ("index", 0),
            ]
        )

        #: The configuration for the action and observation spaces. The values are used to control which variables are
        #: part of the action space and observation space. Additionally the parameters can specify abort conditions
        #: and the handling of values from interaction environments or from simulation. Therefore the state_config
        #: is very important for the functionality of ETA X.
        #:
        #: Some functions that operate on state_config:
        #: The function :func:`append_state` can be used to append values to the DataFrame. The function
        #: :func:`_convert_state_config` can be used to convert an incomplete DataFrame or a list of dictionaries into
        #: the full standardized format.
        #:
        #: Possible column names, their types and default values are:
        #:
        #:   * **name**: str, Name of the state variable (This must always be specified (no default)), names column
        #:     becomes index in DataFrame
        #:   * **is_agent_action**: bool, Should the agent specify actions for this variable? (default: False)
        #:   * **is_agent_observation**: bool, Should the agent be allowed to observe the value
        #:     of this variable? (default: False)
        #:   * **ext_id**: str, Name or identifier (order) of the variable in the external interaction model
        #:     (e.g.: environment or FMU) (default: None)
        #:   * **is_ext_input**: bool, Should this variable be passed to the external model as an input?
        #:     (default: False)
        #:   * **is_ext_output**: bool, Should this variable be parsed from the external model output? (default: False)
        #:   * **ext_scale_add**: int or float, Value to add to the output from an external model (default: 0)
        #:   * **ext_scale_mult**: int or float, Value to multiply to the output from an external model (default: 1)
        #:   * **from_scenario**: bool, Should this variable be read from imported timeseries date? (default: False)
        #:   * **scenario_id**: str, Name of the scenario variable, this value should be read from (default: None)
        #:   * **low_value**: int or float, lowest possible value of the state variable (default: None)
        #:   * **high_value**: int or float, highest possible value of the state variable (default: None)
        #:   * **abort_condition_min**: int or float, If value of variable dips below this, the episode
        #:     will be aborted (default: None)
        #:   * **abort_condition_max**: int or float, If value of variable rises above this, the episode
        #:     will be aborted (default: None)
        #:   * **index**: int, Specify, which Index this value should be read from, in case a list of values is
        #:     returned (default: 0)
        #:
        #: *State_config* can also be specified as a list of dictionaries if many default values are set:
        #:
        #: .. note ::
        #:      state_config = pd.DataFrame(
        #:      [{name:___, ext_id:___, ...},
        #:      {name:___, ext_id:___, ...}])
        self.state_config: pd.DataFrame = pd.DataFrame(columns=self.__state_config_cols.keys())
        self.state_config.set_index("name", drop=True, inplace=True)
        #: Array of shorthands to some frequently used variable names from state_config.
        #: See also: :func:`_names_from_state`
        #:
        #: General structure:
        #: 'self.names = {'actions': array([], dtype=object),
        #: 'observations': array([], dtype=object),
        #: 'ext_inputs': array([], dtype=object),
        #: 'ext_outputs': array([], dtype=object),
        #: 'scenario': array([], dtype=object),
        #: 'abort_conditions_min': array(['temp_tank'], dtype=object),
        #: 'abort_conditions_max': array(['temp_tank'], dtype=object)}
<<<<<<< HEAD
        self.names: dict[np.ndarray]
=======
        self.names: dict[str, np.ndarray]
>>>>>>> 6745b1d6
        #: Dictionary of scaling values for external input values (for example from simulations).
        #:  The structure of this dictionary is {"name": {"add": value, "multiply": value}}.
        self.ext_scale: dict[str, dict[str, int | float]]
        #: Mapping of internal environment names to external ids.
        self.map_ext_ids: dict[str, str]
        #: Mapping of external ids to internal environment names.
        self.rev_ext_ids: dict[str, str]
        #: Mapping of internal environment names to scenario ids.
        self.map_scenario_ids: dict[str, str]

        # Store data logs and log other information
        #: Episode timer
        self.episode_timer: float = time.time()
        #: Current state of the environment
        self.state: dict[str, float]
        #: Log of the environment state
        self.state_log: list[dict[str, float]] = []
        #: Log of the environment state over multiple episodes
        self.state_log_longtime: list[list[dict[str, float]]] = []
        #: Some specific current environment settings / other data, apart from state
        self.data: dict[str, Any]
        #: Log of specific environment settings / other data, apart from state for the episode
        self.data_log: list[dict[str, Any]] = []
        #: Log of specific environment settings / other data, apart from state, over multiple episodes.
        self.data_log_longtime: list[list[dict[str, Any]]]

    def append_state(self, *, name: str, **kwargs: Any) -> None:
        """Append a state variable to the state configuration of the environment

        :param name: Name of the state variable
        :param kwargs: Column names and values to be inserted into the respective column. For possible columns, types
                       and default values see state_config. See also: :func:`state_config`
        """
        append = {}
        for key, item in self.__state_config_cols.items():
            # Since name is supplied separately, don't append it here
            if key == "name":
                continue

            val = kwargs[key] if key in kwargs else item
            append[key] = val

        append = pd.Series(append, name=name)
        self.state_config = self.state_config.append(append, sort=True)

    def _init_state_space(self) -> None:
        """Convert state config and store state information. This is a shorthand for the function calls:

        * **_convert_state_config()**

            (See also: :func:`_convert_state_config`)
        * **_names_from_state()**

            (See also: :func:`_names_from_state`)
        * **_store_state_info()**

            (See also: :func:`_store_state_info`)

        """
        self._convert_state_config()
        self._names_from_state()
        self._store_state_info()

    def _names_from_state(self) -> None:
        """Intialize the names array from state_config, which stores shorthands to some frequently used variable names.
        Also initialize some useful shorthand mappings that can be used to speed up lookups.

        The names array contains the following (ordered) lists of variables in a dictionary:

            * **actions**: Variables that are agent actions
            * **observations**: Variables that are agent observations
            * **ext_inputs**: Variables that should be provided to an external source (such as an FMU)
            * **ext_output**: variables that can be received from an external source (such as an FMU)
            * **abort_conditions_min**: Variables that have minimum values for an abort condition
            * **abort_conditions_max**: Variables that have maximum values for an abort condition

        *self.ext_scale* is a dictionary of scaling values for external input values (for example from simulations).

        *self.map_ext_ids* is a mapping of internal environment names to external ids.

        *self.rev_ext_ids* is a mapping of external ids to internal environment names.

        *self.map_scenario_ids* is a mapping of internal environment names to scenario ids.
        """
        self.names = {
            "actions": self.state_config.loc[self.state_config.is_agent_action == True].index.values,  # noqa: E712
            "observations": self.state_config.loc[
                self.state_config.is_agent_observation == True  # noqa: E712
            ].index.values,
            "ext_inputs": self.state_config.loc[self.state_config.is_ext_input == True].index.values,  # noqa: E712
            "ext_outputs": self.state_config.loc[self.state_config.is_ext_output == True].index.values,  # noqa: E712
            "scenario": self.state_config.loc[self.state_config.from_scenario == True].index.values,  # noqa: E712
            "abort_conditions_min": self.state_config.loc[self.state_config.abort_condition_min.notnull()].index.values,
            "abort_conditions_max": self.state_config.loc[self.state_config.abort_condition_max.notnull()].index.values,
        }

        self.ext_scale = {}
        for name, values in self.state_config.iterrows():
            self.ext_scale[name] = {"add": values.ext_scale_add, "multiply": values.ext_scale_mult}

        self.map_ext_ids = {}
        for name in set(self.names["ext_inputs"]) | set(self.names["ext_outputs"]):
            self.map_ext_ids[name] = self.state_config.loc[name].ext_id

        self.rev_ext_ids = {}
        for name in set(self.names["ext_inputs"]) | set(self.names["ext_outputs"]):
            self.rev_ext_ids[self.state_config.loc[name].ext_id] = name

        self.map_scenario_ids = {}
        for name in self.names["scenario"]:
            self.map_scenario_ids[name] = self.state_config.loc[name].scenario_id

    def _convert_state_config(self) -> pd.DataFrame:
        """This will convert an incomplete state_config DataFrame or a list of dictionaries to the standardized
        DataFrame format. This will remove any additional columns. If additional columns are required, ensure
        consistency with the required format otherwise.

        :return: Converted, standardized dataframe
        """
        # If state config is a DataFrame already, check whether the columns correspond. If they don't create a new
        # DataFrame with the correct columns and default values for missing columns
        if isinstance(self.state_config, pd.DataFrame):
            new_state = pd.DataFrame(columns=self.__state_config_cols.keys())
            for col, default in self.__state_config_cols.items():
                if col in self.state_config.columns:
                    new_state[col] = self.state_config[col]
                elif col == "name" and col not in self.state_config.columns:
                    new_state["name"] = self.state_config.index
                else:
                    new_state[col] = np.array([default] * len(self.state_config.index))

            # Fill empty cells (only do this for values, where the default is not None)
            new_state.fillna(
                value={key: val for key, val in self.__state_config_cols.items() if val is not None},
                inplace=True,
            )

        # If state config is a list of dictionaries iterate the list and create the DataFrame iteratively
        elif isinstance(self.state_config, Sequence):
            new_state = []
            for row in self.state_config:
                new_row = {}
                for col, default in self.__state_config_cols.items():
                    new_row[col] = row[col] if col in row else default
                new_state.append(new_row)
            new_state = pd.DataFrame(data=new_state, columns=self.__state_config_cols.keys())
        else:
            raise ValueError(
                "state_config is not in the correct format. It should be a DataFrame or a list "
                "of dictionaries. It is currently {}".format(type(self.state_config))
            )

        new_state.set_index("name", inplace=True, verify_integrity=True)

        self.state_config = new_state
        return self.state_config

    def _store_state_info(self) -> None:
        """Save state_config to csv for info (only first environment)"""
        if self.env_id == 1:
            self.state_config.to_csv(
                path_or_buf=self.path_results / (self.run_name + "_state_config.csv"),
                sep=";",
                decimal=",",
            )

<<<<<<< HEAD
    def import_scenario(self, *scenario_paths: dict[str, Any], prefix_renamed: bool | None = True) -> pd.DataFrame:
=======
    def import_scenario(self, *scenario_paths: dict[str, Any], prefix_renamed: bool = True) -> pd.DataFrame:
>>>>>>> 6745b1d6
        """Load data from csv into self.timeseries_data by using scenario_from_csv

        :param scenario_paths: One or more scenario configuration dictionaries (Or a list of dicts), which each contain
            a path for loading data from a scenario file. The dictionary should have the following structure, with <X>
            denoting the variable value:

            .. note ::
                [{*path*: <X>, *prefix*: <X>, *interpolation_method*: <X>, *resample_method*: <X>,
                *scale_factors*: {col_name: <X>}, *rename_cols*: {col_name: <X>}, *infer_datetime_cols*: <X>,
                *time_conversion_str*: <X>]

            * **path**: Path to the scenario file (relative to scenario_path)
            * **prefix**: Prefix for all columns in the file, useful if multiple imported files
              have the same column names
            * **interpolation_method**: A pandas interpolation method, required if the frequency of
              values must be increased in comparison to the files data. (e.g.: 'linear' or 'pad')
            * **scale_factors**: Scaling factors for specific columns. This can be useful for
              example if a column contains data in kilowatt and should be imported in watts.
              In this case the scaling factor for the column would be 1000.
            * **rename_cols**: Mapping of column names from the file to new names for the imported
              data.
            * **infer_datetime_cols**: Number of the column which contains datetime data. If this
              value is not present, the time_conversion_str variable will be used to determine
              the datetime format.
            * **time_conversion_str**: Time conversion string, determining the datetime format
              used in the imported file (default: %Y-%m-%d %H:%M)
        :param prefix_renamed: Determine whether the prefix is also applied to renamed columns.
        """
        paths = []
        prefix = []
        int_methods = []
        scale_factors = []
        rename_cols = {}
        infer_datetime_from = []
        time_conversion_str = []

        for path in scenario_paths:
            paths.append(self.path_scenarios / path["path"])
            prefix.append(path.get("prefix", None))
            int_methods.append(path.get("interpolation_method", None))
            scale_factors.append(path.get("scale_factors", None))
            rename_cols.update(path.get("rename_cols", {})),
            infer_datetime_from.append(path.get("infer_datetime_cols", "string"))
            time_conversion_str.append(path.get("time_conversion_str", "%Y-%m-%d %H:%M"))

        self.ts_current = timeseries.scenario_from_csv(
            paths=paths,
            resample_time=self.sampling_time,
            start_time=self.scenario_time_begin,
            end_time=self.scenario_time_end,
            total_time=self.scenario_duration,
            random=self.np_random,
            interpolation_method=int_methods,
            scaling_factors=scale_factors,
            rename_cols=rename_cols,
            prefix_renamed=prefix_renamed,
            infer_datetime_from=infer_datetime_from,
            time_conversion_str=time_conversion_str,
        )

        return self.ts_current

    def continuous_action_space_from_state(self) -> spaces.Space:
        """Use the state_config to generate the action space according to the format required by the OpenAI
        specification. This will set the action_space attribute and return the corresponding space object.
        The generated action space is continous.

        :return: Action space
        """
        action_low = self.state_config.loc[self.state_config.is_agent_action == True].low_value.values  # noqa: E712
        action_high = self.state_config.loc[self.state_config.is_agent_action == True].high_value.values  # noqa: E712
        self.action_space = spaces.Box(action_low, action_high, dtype=float)

        return self.action_space

    def continuous_obs_space_from_state(self) -> spaces.Box:
        """Use the state_config to generate the observation space according to the format required by the OpenAI
        specification. This will set the observation_space attribute and return the corresponding space object.
        The generated observation space is continous.

        :return: Observation Space
        """
        state_low = self.state_config.loc[self.state_config.is_agent_observation == True].low_value.values  # noqa: E712
        state_high = self.state_config.loc[
            self.state_config.is_agent_observation == True  # noqa: E712
        ].high_value.values
        self.observation_space = spaces.Box(state_low, state_high, dtype=float)

        return self.observation_space

    def within_abort_conditions(self, state: Mapping[str, float]) -> bool:
        """Check whether the given state is within the abort conditions specified by state_config.

        :param state: The state array to check for conformance
        :return: Result of the check (False if the state does not conform to the required conditions)
        """
        valid = all(
            state[key] > val
            for key, val in self.state_config.loc[self.names["abort_conditions_min"]].abort_condition_min.items()
        )
        if valid:
            valid = all(
                state[key] < val
                for key, val in self.state_config.loc[self.names["abort_conditions_max"]].abort_condition_max.items()
            )

        return valid

    def get_scenario_state(self) -> dict[str, Any]:
        """Get scenario data for the current time step of the environment, as specified in state_config. This assumes
        that scenario data in self.ts_current is available and scaled correctly.

        :return: Scenario data for current time step
        """
        scenario_state = {}
        for scen in self.names["scenario"]:
            scenario_state[scen] = self.ts_current[self.map_scenario_ids[scen]].iloc[self.n_steps]

        return scenario_state

    @abc.abstractmethod
<<<<<<< HEAD
    def step(self, action: np.ndarray) -> tuple[np.ndarray, np.float | SupportsFloat, bool, str | Sequence[str]]:
=======
    def step(self, action: np.ndarray) -> tuple[np.ndarray, np.floating | SupportsFloat, bool, str | Sequence[str]]:
>>>>>>> 6745b1d6
        """Perfom one time step and return its results. This is called for every event or for every time step during
        the simulation/optimization run. It should utilize the actions as supplied by the agent to determine the new
        state of the environment. The method must return a four-tuple of observations, rewards, dones, info.

        .. note ::
            Do not forge to increment n_steps and n_steps_longtime.

        :param action:
        :return: The return value represents the state of the environment after the step was performed.

            * observations: A numpy array with new observation values as defined by the observation space.
              Observations is a np.array() (numpy array) with floating point or integer values.
            * reward: The value of the reward function. This is just one floating point value.
            * done: Boolean value specifying whether an episode has been completed. If this is set to true, the reset
              function will automatically be called by the agent or by eta_i.
            * info: Provide some additional info about the state of the environment. The contents of this may be used
              for logging purposes in the future but typically do not currently server a purpose.

        """
        raise NotImplementedError("Cannot step an abstract Environment.")

    @abc.abstractmethod
    def reset(self) -> np.ndarray:
        """Reset the environment. This is called after each episode is completed and should be used to reset the
        state of the environment such that simulation of a new episode can begin.

        .. note ::
            Don't forget to store and reset the episode_timer

        :return: The return value represents the observations (state) of the environment before the first
                 step is performed
        """
        raise NotImplementedError("Cannot reset an abstract Environment.")

    @abc.abstractmethod
    def close(self) -> None:
        """Close the environment. This should always be called when an entire run is finished. It should be used to
        close any resources (i.e. simulation models) used by the environment.

        :return:
        """
        raise NotImplementedError("Cannot close an abstract Environment.")

<<<<<<< HEAD
    def seed(self, seed: str | int = None) -> tuple[np.random.BitGenerator, int]:
=======
    def seed(self, seed: str | int | None = None) -> tuple[np.random.Generator, int]:
>>>>>>> 6745b1d6
        """Set random seed for the random generator of the environment

        :param seed: Seeding value
        :return: Tuple of the numpy bit generator and the set seed value
        """
        if "seed" in self.env_settings and self.env_settings["seed"] == "":
            self.env_settings["seed"] = None

        if not hasattr(self, "_seed") or not hasattr(self, "np_random") or self.seed is None or self.np_random is None:
            # set seeding for pseudorandom numbers
            if seed == "" or seed is None:
                iseed = None
                log.info("The environment seed is set to None, a random seed will be set.")
            else:
                iseed = int(seed) + self.env_id

            np_random, _seed = utils.seeding.np_random(iseed)  # noqa
            log.info(f"The environment seed is set to: {_seed}")

            self._seed = _seed
            self.np_random = np_random

        return self.np_random, self._seed

    @classmethod
    def get_info(cls, _: Any = None) -> tuple[str, str]:
        """
        Get info about environment

        :param _: This parameter should not be used in new implementations
        :return: version and description
        """
        return cls.version, cls.description  # type: ignore<|MERGE_RESOLUTION|>--- conflicted
+++ resolved
@@ -288,11 +288,7 @@
         #: 'scenario': array([], dtype=object),
         #: 'abort_conditions_min': array(['temp_tank'], dtype=object),
         #: 'abort_conditions_max': array(['temp_tank'], dtype=object)}
-<<<<<<< HEAD
-        self.names: dict[np.ndarray]
-=======
         self.names: dict[str, np.ndarray]
->>>>>>> 6745b1d6
         #: Dictionary of scaling values for external input values (for example from simulations).
         #:  The structure of this dictionary is {"name": {"add": value, "multiply": value}}.
         self.ext_scale: dict[str, dict[str, int | float]]
@@ -459,11 +455,7 @@
                 decimal=",",
             )
 
-<<<<<<< HEAD
-    def import_scenario(self, *scenario_paths: dict[str, Any], prefix_renamed: bool | None = True) -> pd.DataFrame:
-=======
     def import_scenario(self, *scenario_paths: dict[str, Any], prefix_renamed: bool = True) -> pd.DataFrame:
->>>>>>> 6745b1d6
         """Load data from csv into self.timeseries_data by using scenario_from_csv
 
         :param scenario_paths: One or more scenario configuration dictionaries (Or a list of dicts), which each contain
@@ -585,11 +577,7 @@
         return scenario_state
 
     @abc.abstractmethod
-<<<<<<< HEAD
-    def step(self, action: np.ndarray) -> tuple[np.ndarray, np.float | SupportsFloat, bool, str | Sequence[str]]:
-=======
     def step(self, action: np.ndarray) -> tuple[np.ndarray, np.floating | SupportsFloat, bool, str | Sequence[str]]:
->>>>>>> 6745b1d6
         """Perfom one time step and return its results. This is called for every event or for every time step during
         the simulation/optimization run. It should utilize the actions as supplied by the agent to determine the new
         state of the environment. The method must return a four-tuple of observations, rewards, dones, info.
@@ -633,11 +621,7 @@
         """
         raise NotImplementedError("Cannot close an abstract Environment.")
 
-<<<<<<< HEAD
-    def seed(self, seed: str | int = None) -> tuple[np.random.BitGenerator, int]:
-=======
     def seed(self, seed: str | int | None = None) -> tuple[np.random.Generator, int]:
->>>>>>> 6745b1d6
         """Set random seed for the random generator of the environment
 
         :param seed: Seeding value

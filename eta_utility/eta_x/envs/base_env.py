from __future__ import annotations

import abc
import inspect
import pathlib
import time
from datetime import datetime, timedelta
from typing import TYPE_CHECKING

import numpy as np
import pandas as pd
from gym import Env, utils

from eta_utility import get_logger, timeseries
from eta_utility.eta_x.envs.state import StateConfig
from eta_utility.util import csv_export

if TYPE_CHECKING:
    from typing import Any, Callable, Mapping, Sequence

    from eta_utility.eta_x import ConfigOptRun
    from eta_utility.type_hints import Path, StepResult, TimeStep

log = get_logger("eta_x.envs")


class BaseEnv(Env, abc.ABC):
    """Abstract environment definition, providing some basic functionality for concrete environments to use.
    The class implements and adapts functions from gym.Env. It provides additional functionality as required by
    the ETA-X framework and should be used as the starting point for new environments.

    The initialization of this superclass performs many of the necessary tasks, required to specify a concrete
    environment. Read the documentation carefully to understand, how new environments can be developed, building on
    this starting point.

    There are some attributes that must be set and some methods that must be implemented to satisfy the interface. This
    is required to create concrete environments.
    The required attributes are:

        - **version**: Version number of the environment.
        - **description**: Short description string of the environment.
        - **action_space**: The action space of the environment (see also gym.spaces for options).
        - **observation_space**: The observation space of the environment (see also gym.spaces for options).

    The gym interface requires the following methods for the environment to work correctly within the framework.
    Consult the documentation of each method for more detail.

        - **step()**
        - **reset()**
        - **close()**

    :param env_id: Identification for the environment, useful when creating multiple environments.
    :param config_run: Configuration of the optimization run.
    :param seed: Random seed to use for generating random numbers in this environment
        (default: None / create random seed).
    :param verbose: Verbosity to use for logging.
    :param callback: callback which should be called after each episode.
    :param scenario_time_begin: Beginning time of the scenario.
    :param scenario_time_end: Ending time of the scenario.
    :param episode_duration: Duration of the episode in seconds.
    :param sampling_time: Duration of a single time sample / time step in seconds.
    :param kwargs: Other keyword arguments (for subclasses).
    """

    @property
    @abc.abstractmethod
    def version(self) -> str:
        """Version of the environment"""
        return ""

    @property
    @abc.abstractmethod
    def description(self) -> str:
        """Long description of the environment"""
        return ""

    def __init__(
        self,
        env_id: int,
        config_run: ConfigOptRun,
        seed: int | None = None,
        verbose: int = 2,
        callback: Callable | None = None,
        *,
        scenario_time_begin: datetime | str,
        scenario_time_end: datetime | str,
        episode_duration: TimeStep | str,
        sampling_time: TimeStep | str,
        **kwargs: Any,
    ) -> None:
        super().__init__()

        #: Verbosity level used for logging.
        self.verbose: int = verbose
        log.setLevel(int(verbose * 10))

        # Set some standard path settings
        #: Information about the optimization run and information about the paths.
        #: For example, it defines path_results and path_scenarios.
        self.config_run: ConfigOptRun = config_run
        #: Path for storing results.
        self.path_results: pathlib.Path = self.config_run.path_series_results
        #: Path for the scenario data.
        self.path_scenarios: pathlib.Path | None = self.config_run.path_scenarios
        #: Path of the environment file.
        self.path_env: pathlib.Path
        for f in inspect.stack():
            if "__class__" in f.frame.f_locals and f.frame.f_locals["__class__"] is self.__class__:
                self.path_env = pathlib.Path(f.filename).parent
        #: Callback can be used for logging and plotting.
        self.callback: Callable | None = callback

        # Store some important settings
        #: ID of the environment (useful for vectorized environments).
        self.env_id: int = int(env_id)
        #: Name of the current optimization run.
        self.run_name: str = self.config_run.name
        #: Number of completed episodes.
        self.n_episodes: int = 0
        #: Current step of the model (number of completed steps) in the current episode.
        self.n_steps: int = 0
        #: Current step of the model (total over all episodes).
        self.n_steps_longtime: int = 0

        # Set some standard environment settings
        #: Duration of one episode in seconds.
        self.episode_duration: float = float(
            episode_duration if not isinstance(episode_duration, timedelta) else episode_duration.total_seconds()
        )
        #: Sampling time (interval between optimization time steps) in seconds.
        self.sampling_time: float = float(
            sampling_time if not isinstance(sampling_time, timedelta) else sampling_time.total_seconds()
        )
        #: Number of time steps (of width sampling_time) in each episode.
        self.n_episode_steps: int = int(self.episode_duration // self.sampling_time)
        #: Duration of the scenario for each episode (for total time imported from csv).
        self.scenario_duration: float = self.episode_duration + self.sampling_time

        #: Beginning time of the scenario.
        self.scenario_time_begin: datetime
        if isinstance(scenario_time_begin, datetime):
            self.scenario_time_begin = scenario_time_begin
        else:
            self.scenario_time_begin = datetime.strptime(scenario_time_begin, "%Y-%m-%d %H:%M")
        #: Ending time of the scenario (should be in the format %Y-%m-%d %H:%M).
        self.scenario_time_end: datetime
        if isinstance(scenario_time_end, datetime):
            self.scenario_time_end = scenario_time_end
        else:
            self.scenario_time_end = datetime.strptime(scenario_time_end, "%Y-%m-%d %H:%M")
        # Check if scenario begin and end times make sense
        if self.scenario_time_begin > self.scenario_time_end:
            raise ValueError("Start time of the scenario should be smaller than or equal to end time.")

        #: Numpy random generator.
        self.np_random: np.random.Generator
        #: Value used for seeding the random generator.
        self._seed: int
        self.np_random, self._seed = self.seed(seed)

        #: The time series DataFrame contains all time series scenario data. It can be filled by the
        #: import_scenario method.
        self.timeseries: pd.DataFrame = pd.DataFrame()
        #: Data frame containing the currently valid range of time series data.
        self.ts_current: pd.DataFrame = pd.DataFrame()

        #: Configuration to describe what the environment state looks like.
        self.state_config: StateConfig | None = None

        # Store data logs and log other information
        #: Episode timer (stores the start time of the episode).
        self.episode_timer: float = time.time()
        #: Current state of the environment.
        self.state: dict[str, float]
        #: Additional state information to append to the state during stepping and reset
        self.additional_state: dict[str, float] | None = None
        #: Log of the environment state.
        self.state_log: list[dict[str, float]] = []
        #: Log of the environment state over multiple episodes.
        self.state_log_longtime: list[list[dict[str, float]]] = []
        #: Some specific current environment settings / other data, apart from state.
        self.data: dict[str, Any]
        #: Log of specific environment settings / other data, apart from state for the episode.
        self.data_log: list[dict[str, Any]] = []
        #: Log of specific environment settings / other data, apart from state, over multiple episodes.
        self.data_log_longtime: list[list[dict[str, Any]]]

<<<<<<< HEAD
    def _init_legacy(
        self,
        env_id: int,
        run_name: str,
        general_settings: dict[str, Any],
        path_settings: dict[str, Path],
        env_settings: dict[str, Any],
        verbose: int,
        callback: Callable | None = None,
    ) -> None:
        """Old initializer for compatibility.

        .. deprecated:: 2.0.0
            Use the new style initializer instead and clearly specify all required parameters as arguments to init.

        :param env_id: Identification for the environment, useful when creating multiple environments.
        :param run_name: Identification name for the optimization run.
        :param general_settings: Dictionary of general settings.
        :param path_settings: Dictionary of path settings.
        :param env_settings: Dictionary of environment specific settings.
        :param verbose: Verbosity setting for logging.
        :param callback: Callback method will be called after each episode with all data within the
                         environment class.
        """
        from eta_utility.eta_x import ConfigOptRun

        self.path_root = pathlib.Path(path_settings["path_root"])
        series_name = pathlib.Path(path_settings["path_series_results"]).stem
        path_scenarios = pathlib.Path(path_settings["path_scenarios"]) if "path_scenarios" in path_settings else None

        config_run = ConfigOptRun(
            series=series_name,
            name=run_name,
            description="",
            path_root=self.path_root,
            path_results=pathlib.Path(path_settings["path_results"]),
            path_scenarios=path_scenarios,
        )

        if "seed" in env_settings:
            seed = env_settings["seed"]
            del env_settings["seed"]
        else:
            seed = None

        if "verbose" in env_settings:
            del env_settings["verbose"]

        if "episode_duration" in env_settings:
            del env_settings["episode_duration"]
        episode_duration = general_settings["episode_duration"]

        if "sampling_time" in env_settings:
            del env_settings["sampling_time"]
        sampling_time = general_settings["sampling_time"]

        scenario_time_begin = env_settings["scenario_time_begin"]
        del env_settings["scenario_time_begin"]
        scenario_time_end = env_settings["scenario_time_end"]
        del env_settings["scenario_time_end"]

        super(self.__class__, self).__init__(
            env_id,
            config_run,
            seed,
            verbose,
            callback,
            scenario_time_begin=scenario_time_begin,
            scenario_time_end=scenario_time_end,
            episode_duration=episode_duration,
            sampling_time=sampling_time,
            **env_settings,
        )

        self.env_settings = env_settings.copy()
        self.env_settings.update({"scenario_time_begin": datetime.strptime(scenario_time_begin, "%Y-%m-%d %H:%M")})
        self.env_settings.update({"scenario_time_end": datetime.strptime(scenario_time_end, "%Y-%m-%d %H:%M")})
        self.path_settings = path_settings.copy()

=======
>>>>>>> e1c1292a
    def _init_state_space(self) -> StateConfig:
        """Initialize the StateConfig object from a dataframe stored in self.state_config. Also provide a deprecated
        structure of variables, which includes the self.names mapping and multiple other maps.

        .. deprecated:: 2.0.0
            Initialize the StateConfig object directly instead and use the mappings and functions it provides.

        The names array contains the following (ordered) lists of variables in a dictionary:

            * **actions**: Variables that are agent actions.
            * **observations**: Variables that are agent observations.
            * **ext_inputs**: Variables that should be provided to an external source (such as an FMU).
            * **ext_output**: variables that can be received from an external source (such as an FMU).
            * **abort_conditions_min**: Variables that have minimum values for an abort condition.
            * **abort_conditions_max**: Variables that have maximum values for an abort condition.

        *self.ext_scale* is a dictionary of scaling values for external input values (for example from simulations).

        *self.map_ext_ids* is a mapping of internal environment names to external IDs.

        *self.rev_ext_ids* is a mapping of external IDs to internal environment names.

        *self.map_scenario_ids* is a mapping of internal environment names to scenario IDs.
        """
        self.state_config = StateConfig.from_dict(self.state_config)

        self.names = {
            "actions": self.state_config.actions,
            "observations": self.state_config.observations,
            "ext_inputs": self.state_config.ext_inputs,
            "ext_outputs": self.state_config.ext_outputs,
            "scenario": self.state_config.scenarios,
            "abort_conditions_min": self.state_config.abort_conditions_min,
            "abort_conditions_max": self.state_config.abort_conditions_max,
        }
        self.ext_scale = self.state_config.ext_scale
        self.map_ext_ids = self.state_config.map_ext_ids
        self.rev_ext_ids = self.state_config.rev_ext_ids
        self.map_scenario_ids = self.state_config.map_scenario_ids

        self.continuous_action_space_from_state = self.state_config.continuous_action_space
        self.continuous_obs_space_from_state = self.state_config.continuous_obs_space
        self.continuous_spaces_from_state = self.state_config.continuous_spaces

        return self.state_config

    def import_scenario(self, *scenario_paths: Mapping[str, Any], prefix_renamed: bool = True) -> pd.DataFrame:
        """Load data from csv into self.timeseries_data by using scenario_from_csv

        :param scenario_paths: One or more scenario configuration dictionaries (or a list of dicts), which each contain
            a path for loading data from a scenario file. The dictionary should have the following structure, with <X>
            denoting the variable value:

            .. note ::
                [{*path*: <X>, *prefix*: <X>, *interpolation_method*: <X>, *resample_method*: <X>,
                *scale_factors*: {col_name: <X>}, *rename_cols*: {col_name: <X>}, *infer_datetime_cols*: <X>,
                *time_conversion_str*: <X>}]

            * **path**: Path to the scenario file (relative to scenario_path).
            * **prefix**: Prefix for all columns in the file, useful if multiple imported files
              have the same column names.
            * **interpolation_method**: A pandas interpolation method, required if the frequency of
              values must be increased in comparison to the files' data. (e.g.: 'linear' or 'pad').
            * **scale_factors**: Scaling factors for specific columns. This can be useful for
              example, if a column contains data in kilowatt and should be imported in watts.
              In this case, the scaling factor for the column would be 1000.
            * **rename_cols**: Mapping of column names from the file to new names for the imported
              data.
            * **infer_datetime_cols**: Number of the column which contains datetime data. If this
              value is not present, the time_conversion_str variable will be used to determine
              the datetime format.
            * **time_conversion_str**: Time conversion string, determining the datetime format
              used in the imported file (default: %Y-%m-%d %H:%M).
        :param prefix_renamed: Determine whether the prefix is also applied to renamed columns.
        """
        paths = []
        prefix = []
        int_methods = []
        scale_factors = []
        rename_cols = {}
        infer_datetime_from = []
        time_conversion_str = []

        for path in scenario_paths:
            paths.append(self.path_scenarios / path["path"])
            prefix.append(path.get("prefix", None))
            int_methods.append(path.get("interpolation_method", None))
            scale_factors.append(path.get("scale_factors", None))
            rename_cols.update(path.get("rename_cols", {})),
            infer_datetime_from.append(path.get("infer_datetime_cols", "string"))
            time_conversion_str.append(path.get("time_conversion_str", "%Y-%m-%d %H:%M"))

        self.ts_current = timeseries.scenario_from_csv(
            paths=paths,
            resample_time=self.sampling_time,
            start_time=self.scenario_time_begin,
            end_time=self.scenario_time_end,
            total_time=self.scenario_duration,
            random=self.np_random,
            interpolation_method=int_methods,
            scaling_factors=scale_factors,
            rename_cols=rename_cols,
            prefix_renamed=prefix_renamed,
            infer_datetime_from=infer_datetime_from,
            time_conversion_str=time_conversion_str,
        )

        return self.ts_current

    def get_scenario_state(self) -> dict[str, Any]:
        """Get scenario data for the current time step of the environment, as specified in state_config. This assumes
        that scenario data in self.ts_current is available and scaled correctly.

        :return: Scenario data for current time step.
        """
        assert self.state_config is not None, "StateConfig must be specified in the environment."

        scenario_state = {}
        for scen in self.state_config.scenarios:
            scenario_state[scen] = self.ts_current[self.state_config.map_scenario_ids[scen]].iloc[self.n_steps]

        return scenario_state

    @abc.abstractmethod
    def step(self, action: np.ndarray) -> StepResult:
        """Perform one time step and return its results. This is called for every event or for every time step during
        the simulation/optimization run. It should utilize the actions as supplied by the agent to determine the new
        state of the environment. The method must return a four-tuple of observations, rewards, dones, info.

        .. note ::
            Do not forget to increment n_steps and n_steps_longtime.

        :param action: Actions taken by the agent.
        :return: The return value represents the state of the environment after the step was performed.

            * observations: A numpy array with new observation values as defined by the observation space.
              Observations is a np.array() (numpy array) with floating point or integer values.
            * reward: The value of the reward function. This is just one floating point value.
            * done: Boolean value specifying whether an episode has been completed. If this is set to true, the reset
              function will automatically be called by the agent or by eta_i.
            * info: Provide some additional info about the state of the environment. The contents of this may be used
              for logging purposes in the future but typically do not currently serve a purpose.

        """
        raise NotImplementedError("Cannot step an abstract Environment.")

    def _actions_valid(self, action: np.ndarray) -> None:
        """Check whether the actions are within the specified action space.

        :param action: Actions taken by the agent.
        :raise: RuntimeError, when the actions are not inside of the action space.
        """
        if self.action_space.shape is not None and self.action_space.shape != action.shape:
            raise RuntimeError(
                f"Agent action {action} (shape: {action.shape})"
                f" does not correspond to shape of environment action space (shape: {self.action_space.shape})."
            )

    def _create_new_state(self, additional_state: dict[str, float] | None) -> None:
        """Take some initial values and create a new environment state object, stored in self.state.

        :param additional_state: Values to initialize the state.
        """
        self.state = {} if additional_state is None else additional_state

    def _actions_to_state(self, actions: np.ndarray) -> None:
        """Gather actions and store them in self.state.

        :param actions: Actions taken by the agent.
        """
        assert self.state_config is not None, "Set state_config before calling _actions_to_state function."
        for idx, act in enumerate(self.state_config.actions):
            self.state[act] = actions[idx]

    def _observations(self) -> np.ndarray:
        """Determine the observations list from environment state. This uses state_config to determine all
        observations.

        :return: Observations for the agent as determined by state_config.
        """
        assert self.state_config is not None, "Set state_config before calling _observations function."
        observations = np.empty(len(self.state_config.observations))
        for idx, name in enumerate(self.state_config.observations):
            observations[idx] = self.state[name]

        return observations

    def _done(self) -> bool:
        """Check if the episode is over or not using the number of steps (n_steps) and the total number of
        steps in an episode (n_episode_steps).

        :return: boolean showing, whether the epsiode is done.
        """
        return self.n_steps >= self.n_episode_steps

    @abc.abstractmethod
    def reset(self) -> np.ndarray:
        """Reset the environment. This is called after each episode is completed and should be used to reset the
        state of the environment such that simulation of a new episode can begin.

        .. note ::
            Don't forget to store and reset the episode_timer.

        :return: The return value represents the observations (state) of the environment before the first
                 step is performed.
        """
        raise NotImplementedError("Cannot reset an abstract Environment.")

    def _reduce_state_log(self) -> list[dict[str, float]]:
        """Removes unwanted parameters from state_log before storing in state_log_longtime

        :return: The return value is a list of dictionaries,
         where the parameters that should not be stored were removed
        """

        assert self.state_config is not None, "Set state_config before calling reduced_state_log."

        dataframe = pd.DataFrame(self.state_log)
        return dataframe.drop(columns=list(set(dataframe.keys()) - self.state_config.add_to_state_log)).to_dict(
            "records"
        )

    def _reset_state(self) -> None:
        """Store episode statistics and reset episode counters."""
        if self.n_steps > 0:
            if self.callback is not None:
                self.callback(self)

            # Store some logging data
            self.n_episodes += 1

            # store reduced_state_log in state_log_longtime
            self.state_log_longtime.append(self._reduce_state_log())
            self.n_steps_longtime += self.n_steps

            # Reset episode variables
            self.n_steps = 0
            self.state_log = []

    @abc.abstractmethod
    def close(self) -> None:
        """Close the environment. This should always be called when an entire run is finished. It should be used to
        close any resources (i.e. simulation models) used by the environment.
        """
        raise NotImplementedError("Cannot close an abstract Environment.")

    @abc.abstractmethod
    def render(self, mode: str = "human") -> None:
        """Render the environment

        The set of supported modes varies per environment. Some environments do not support rendering at
        all. By convention in OpenAI *gym*, if mode is:

            * human: render to the current display or terminal and return nothing. Usually for human consumption.
            * rgb_array: Return a numpy.ndarray with shape (x, y, 3), representing RGB values for an x-by-y pixel image,
              suitable for turning into a video.
            * ansi: Return a string (str) or StringIO.StringIO containing a terminal-style text representation.
              The text can include newlines and ANSI escape sequences (e.g. for colors).

        :param mode: Rendering mode.
        """
        raise NotImplementedError("Cannot render an abstract Environment.")

    def seed(self, seed: int | None = None) -> tuple[np.random.Generator, int]:
        """Set random seed for the random generator of the environment

        :param seed: Seeding value.
        :return: Tuple of the numpy random generator and the set seed value.
        """
        if seed is None:
            iseed = None
            log.info("The environment seed is set to None, a random seed will be set.")
        else:
            iseed = int(seed) + self.env_id

        np_random, _seed = utils.seeding.np_random(iseed)  # noqa
        log.info(f"The environment seed is set to: {_seed}")

        self._seed = _seed
        self.np_random = np_random

        return self.np_random, self._seed

    @classmethod
    def get_info(cls) -> tuple[str, str]:
        """Get info about environment.

        :return: Tuple of version and description.
        """
        return cls.version, cls.description  # type: ignore

    def export_state_log(
        self,
        path: Path,
        names: Sequence[str] | None = None,
        *,
        sep: str = ";",
        decimal: str = ".",
    ) -> None:
        """Extension of csv_export to include timeseries on the data

        :param names: Field names used when data is a Matrix without column names.
        :param sep: Separator to use between the fields.
        :param decimal: Sign to use for decimal points.

        """
        start_time = datetime.fromtimestamp(self.episode_timer)
        step = self.sampling_time / self.sim_steps_per_sample
        timerange = [start_time + timedelta(seconds=(k * step)) for k in range(len(self.state_log))]
        csv_export(path=path, data=self.state_log, index=timerange, names=names, sep=sep, decimal=decimal)<|MERGE_RESOLUTION|>--- conflicted
+++ resolved
@@ -185,88 +185,6 @@
         #: Log of specific environment settings / other data, apart from state, over multiple episodes.
         self.data_log_longtime: list[list[dict[str, Any]]]
 
-<<<<<<< HEAD
-    def _init_legacy(
-        self,
-        env_id: int,
-        run_name: str,
-        general_settings: dict[str, Any],
-        path_settings: dict[str, Path],
-        env_settings: dict[str, Any],
-        verbose: int,
-        callback: Callable | None = None,
-    ) -> None:
-        """Old initializer for compatibility.
-
-        .. deprecated:: 2.0.0
-            Use the new style initializer instead and clearly specify all required parameters as arguments to init.
-
-        :param env_id: Identification for the environment, useful when creating multiple environments.
-        :param run_name: Identification name for the optimization run.
-        :param general_settings: Dictionary of general settings.
-        :param path_settings: Dictionary of path settings.
-        :param env_settings: Dictionary of environment specific settings.
-        :param verbose: Verbosity setting for logging.
-        :param callback: Callback method will be called after each episode with all data within the
-                         environment class.
-        """
-        from eta_utility.eta_x import ConfigOptRun
-
-        self.path_root = pathlib.Path(path_settings["path_root"])
-        series_name = pathlib.Path(path_settings["path_series_results"]).stem
-        path_scenarios = pathlib.Path(path_settings["path_scenarios"]) if "path_scenarios" in path_settings else None
-
-        config_run = ConfigOptRun(
-            series=series_name,
-            name=run_name,
-            description="",
-            path_root=self.path_root,
-            path_results=pathlib.Path(path_settings["path_results"]),
-            path_scenarios=path_scenarios,
-        )
-
-        if "seed" in env_settings:
-            seed = env_settings["seed"]
-            del env_settings["seed"]
-        else:
-            seed = None
-
-        if "verbose" in env_settings:
-            del env_settings["verbose"]
-
-        if "episode_duration" in env_settings:
-            del env_settings["episode_duration"]
-        episode_duration = general_settings["episode_duration"]
-
-        if "sampling_time" in env_settings:
-            del env_settings["sampling_time"]
-        sampling_time = general_settings["sampling_time"]
-
-        scenario_time_begin = env_settings["scenario_time_begin"]
-        del env_settings["scenario_time_begin"]
-        scenario_time_end = env_settings["scenario_time_end"]
-        del env_settings["scenario_time_end"]
-
-        super(self.__class__, self).__init__(
-            env_id,
-            config_run,
-            seed,
-            verbose,
-            callback,
-            scenario_time_begin=scenario_time_begin,
-            scenario_time_end=scenario_time_end,
-            episode_duration=episode_duration,
-            sampling_time=sampling_time,
-            **env_settings,
-        )
-
-        self.env_settings = env_settings.copy()
-        self.env_settings.update({"scenario_time_begin": datetime.strptime(scenario_time_begin, "%Y-%m-%d %H:%M")})
-        self.env_settings.update({"scenario_time_end": datetime.strptime(scenario_time_end, "%Y-%m-%d %H:%M")})
-        self.path_settings = path_settings.copy()
-
-=======
->>>>>>> e1c1292a
     def _init_state_space(self) -> StateConfig:
         """Initialize the StateConfig object from a dataframe stored in self.state_config. Also provide a deprecated
         structure of variables, which includes the self.names mapping and multiple other maps.

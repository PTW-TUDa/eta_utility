--- conflicted
+++ resolved
@@ -2,11 +2,7 @@
 
 import abc
 from datetime import timedelta
-<<<<<<< HEAD
-from typing import TYPE_CHECKING
-=======
 from typing import TYPE_CHECKING, Hashable, Mapping, Sequence
->>>>>>> 6745b1d6
 
 import numpy as np
 import pandas as pd
@@ -17,11 +13,7 @@
 from eta_utility.eta_x.envs.base_env import log
 
 if TYPE_CHECKING:
-<<<<<<< HEAD
-    from typing import Any, Callable, Hashable, Mapping, Sequence, SupportsFloat
-=======
     from typing import Any, Callable, SupportsFloat
->>>>>>> 6745b1d6
 
     from pyomo.opt import SolverResults
 

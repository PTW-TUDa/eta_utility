--- conflicted
+++ resolved
@@ -572,13 +572,8 @@
     #: Name of an optimization run.
     name: str = field(validator=validators.instance_of(str))
     #: Description of an optimization run.
-<<<<<<< HEAD
-    description: str = field(  # type: ignore
-        converter=lambda s: "" if s is None else s,
-=======
     description: str = field(
         converter=converters.default_if_none(""),  # type: ignore
->>>>>>> e1c1292a
         validator=validators.instance_of(str),
     )
     #: Root path of the framework run.

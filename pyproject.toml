--- conflicted
+++ resolved
@@ -1,4 +1,3 @@
-<<<<<<< HEAD
 [build-system]
 requires = ["poetry-core>=1.2.0"]
 build-backend = "poetry.core.masonry.api"
@@ -10,7 +9,7 @@
 authors = [
     "Technical University of Darmstadt, Institute for Production Management, Technology and Machine Tools (PTW). <info@ptw.tu-darmstadt.de>"
 ]
-readme = ["README.rst"]
+readme = "README.rst"
 license = "BSD-2-Clause"
 
 keywords = [
@@ -56,6 +55,7 @@
 pandas = {version= "~2.0.3"}
 xlrd = "^2.0.1"
 opcua = "~0.98.13" # Deprecated soon
+asyncua = {git = "https://github.com/miki5799/opcua-asyncio.git", rev = "sync-reusable-client-1364"}
 lxml = "^4.9.3"
 requests = "^2.31.0"
 pymodbustcp = "==0.2.0"
@@ -63,13 +63,11 @@
 fmpy = "^0.3.5"
 
 # Specific requirements for eta_x
-gym = {version = "0.26.2", optional=true}
 gymnasium =  {version = "==0.29.1", optional=true} # no SemVer
 torch = {version = "==2.0.0", python="^3.8", optional=true} # nvidia packages are not included in 2.0.1, see https://github.com/pytorch/pytorch/issues/100974
 stable-baselines3 = {version = "==2.1", optional=true} # no SemVer
 tensorboard = {version = "~2.14.0", python= "^3.8", optional=true}
 pyomo = {version = "~6.6.2", optional=true}
-Shimmy = "1.1.0"
 
 # Specific requirements for the examples
 matplotlib = {version= "~3.7.0", python= "^3.8", optional = true}
@@ -118,239 +116,6 @@
 flake8-requirements={version = "~1.7", python="^3.8.1", optional = true}
 flake8-rst-docstrings = {version = "^0.3.0", python="^3.8.1", optional = true}
 pep8-naming={version = "~0.13", python="^3.8.0", optional = true}
-asyncua = {git = "https://github.com/miki5799/opcua-asyncio.git", rev = "sync-reusable-client-1364"}
-
-[tool.poetry.extras]
-develop = ["gymnasium", "gym", "torch", "stable_baselines3", "tensorboard", "pyomo", "Shimmy",     # include eta_x
-            "matplotlib", "keyboard", "pygame", "pyglet", "onnxruntime",    # include examples
-            "pytest", "pytest-cov", "openpyxl", "sphinx", "sphinx-rtd-theme", "sphinx-copybutton", "pre-commit",
-            "black", "blacken_docs", "isort", "pyupgrade", "mypy", "types-python-dateutil",
-            "types-requests", "flake8", "pyflakes", "pycodestyle", "flake8-pyproject", "flake8-builtins",
-            "flake8-eradicate", "flake8-comprehensions", "flake8-mutable", "flake8-print",
-            "flake8-pytest-style", "flake8-requirements", "pep8-naming", "flake8-rst-docstrings"]
-eta_x = ["gymnasium", "gym","torch", "stable_baselines3", "tensorboard", "pyomo", "Shimmy"]
-examples = ["matplotlib", "keyboard", "pygame", "pyglet", "onnxruntime"]
-
-
-
-[tool.poetry.group.dev.dependencies]
-pre-commit = "^3.5.0"
-
-[tool.black]
-include = "\\.pyi?$|^eta_utility/|^test/"
-exclude = "\\.xlsx?$|\\.fmu?$|test_resources/|__pycache__/|_version.py$"
-line_length = 120
-target_version = ["py38","py39","py310"]
-
-[tool.isort]
-profile = "black"
-multi_line_output = 3
-
-[tool.flake8]
-format = "default"
-extend_exclude = [
-    "docs/conf.py",
-    "build",
-    "dist",
-    ".*/",
-    "venv*/",
-    ".venv*/",
-    "*.mypy*/",
-    "poetry.lock"
-]
-max_line_length = 120
-max_complexity = 20
-indent_size = 4
-extend_ignore = [
-    # Black introduces ' : ' whitespaces around colons.
-    "E203",
-    # Some ReST keywords are specific to sphinx and will not be recognized correctly:
-    "RST303",
-    "RST304",
-    # Warnings about fixtures without return values are broken:
-    "PT019",
-]
-per_file_ignores = [
-    "__init__.py: F401"
-]
-
-[tool.mypy]
-python_version = 3.8
-files = ["eta_utility", "examples"]
-disallow_untyped_defs = true
-disallow_incomplete_defs = true
-no_implicit_optional = true
-warn_unused_ignores = true
-warn_unreachable = true
-show_column_numbers = true
-
-exclude = [
-    "docs/conf.py",
-    "^test/",
-]
-
-[[tool.mypy.overrides]]
-module = [
-    "fmpy.*",
-    "pandas.*",
-    "gymnasium.*",
-    "asyncua.*",
-    "pyModbusTCP.*",
-    "pyomo.*",
-    "lxml.*",
-    "julia.*",
-    "setuptools",
-    "importlib.metadata.*",
-    "keyboard.*",
-    "onnxruntime.*",
-    "matplotlib.*",
-    "torch.ao.nn.*"
-]
-ignore_missing_imports = true
-[[tool.mypy.overrides]]
-module = "test.*"
-ignore_errors = true
-
-[tool.pytest.ini_options]
-addopts = [
-    "--cov-config=pyproject.toml",
-    "--color=yes"
-]
-log_cli = true
-testpaths = [
-    "test",
-]
-
-# Configuration for pytest-cov
-[tool.coverage.run]
-source = [
-    "eta_utility"
-]
-omit = [
-    "*/venv/*",
-    "*/.venv/*",
-    "*/docs/*",
-    "*/build/*",
-    "*/dist/*",
-]
-=======
-[build-system]
-requires = ["poetry-core>=1.2.0"]
-build-backend = "poetry.core.masonry.api"
-
-[tool.poetry]
-name = "eta-utility"
-version = "v2.2.4b2"
-description = "A framework for researching energy optimization of factory operations"
-authors = [
-    "Technical University of Darmstadt, Institute for Production Management, Technology and Machine Tools (PTW). <info@ptw.tu-darmstadt.de>"
-]
-readme = "README.rst"
-license = "BSD-2-Clause"
-
-keywords = [
-    "connectors","servers","simulators","industrial energy optimization","rolling horizon optimization"
-]
-include = [
-    {path = "*", format="sdist"}, # include all package data (for sdist)
-]
-classifiers = [
-    "License :: OSI Approved :: BSD License",
-    "Development Status :: 4 - Beta",
-    "Intended Audience :: Developers",
-    "Intended Audience :: Science/Research",
-    "Intended Audience :: Manufacturing",
-    "Topic :: Scientific/Engineering :: Artificial Intelligence",
-    "Topic :: Software Development :: Libraries",
-    "Operating System :: OS Independent",
-    "Programming Language :: Python :: 3 :: Only",
-    "Programming Language :: Python :: 3.8",
-    "Programming Language :: Python :: 3.9",
-    "Programming Language :: Python :: 3.10"
-]
-
-homepage = "https://www.ptw.tu-darmstadt.de"
-documentation = "https://eta-utility.readthedocs.io/"
-repository = "https://github.com/PTW-TUDa/eta_utility/"
-
-[tool.poetry.urls]
-"Issues" = "https://git.ptw.maschinenbau.tu-darmstadt.de/eta-fabrik/public/eta-utility/-/issues"
-
-[tool.poetry.scripts]
-    install-julia = "eta_utility:install_julia"
-    update-julia-agent = "eta_utility:update_agent"
-
-#  '^' limits to the next major version, '~' limits to the next minor version
-# e.g. ^3.8.0: 3.8.0 <= x < 4.0.0 and ~3.8.0: 3.8.0 <= x < 3.9.0
-[tool.poetry.dependencies]
-# default dependencies of eta_utility
-python = "^3.8.0"
-attrs = "^23.1.0"
-python-dateutil = "^2.8.2"
-numpy = {version= "~1.24.0"}
-pandas = {version= "~2.0.3"}
-xlrd = "^2.0.1"
-opcua = "~0.98.13"
-lxml = "^4.9.3"
-requests = "^2.31.0"
-pymodbustcp = "==0.2.0"
-cryptography = "^41.0.4"
-fmpy = "^0.3.5"
-
-# Specific requirements for eta_x
-gymnasium =  {version = "==0.29.1", optional=true} # no SemVer
-torch = {version = "==2.0.0", python="^3.8", optional=true} # nvidia packages are not included in 2.0.1, see https://github.com/pytorch/pytorch/issues/100974
-stable-baselines3 = {version = "==2.1", optional=true} # no SemVer
-tensorboard = {version = "~2.14.0", python= "^3.8", optional=true}
-pyomo = {version = "~6.6.2", optional=true}
-
-# Specific requirements for the examples
-matplotlib = {version= "~3.7.0", python= "^3.8", optional = true}
-keyboard = {version="^0.13.5", optional=true}
-pygame = {version="^2.5.2", optional=true}
-pyglet = {version="<2", optional=true}
-onnxruntime = {version="^1.16.0", optional=true}
-
-# Specific requirements for tests
-pytest = {version = "^7.4.2", optional = true}
-pytest-cov = {version = "^4.1.0", optional = true}
-openpyxl = {version = "^3.1.2", optional = true}
-# Specific requirements for development
-sphinx = {version ="^7.1.2", python = "^3.8", optional = true}
-sphinx-rtd-theme = {version = "^1.3.0", optional = true}
-sphinx-copybutton = {version = "^0.5.2", optional = true}
-pre-commit = {version = "^3.4.0", python="^3.8", optional = true}
-black = {version = "~23.7", python="^3.8", optional = true}
-blacken_docs = {version = "~1.16", python="^3.8", optional = true}
-isort = {version = "~5.12", python="^3.8", optional = true}
-pyupgrade = {version ="~3.10", python = "^3.8.2", optional = true}
-# MyPy requirements and typing packages
-mypy = {version = "~1.5", python="^3.8", optional = true}
-types-python-dateutil = {version = "^2.8.19.14", optional = true}
-types-requests = {version = "^2.31.0.4", optional = true}
-# Linting / Flake8 requirements and linting packages
-flake8 = [
-            {version ="^6.0.0", python = "^3.8.1", optional = true},
-            {version =">=5.0.0, <6.0.0", python = ">=3.8.0, <3.8.1", optional = true}
-        ]
-pyflakes = [
-            {version = ">=3.1,<3.2", python="^3.8.1", optional = true},
-            {version = ">=2.5,<3.1", python=">=3.8.0, <3.8.1", optional = true}
-            ]
-pycodestyle= [
-                {version = ">=2.11.0,<2.12.0", python="^3.8.1", optional = true},
-                {version = ">=2.9.0, <2.10.0", python=">=3.8.0, <3.8.1", optional = true}
-            ]
-flake8-pyproject= {version = "~1.2", python="^3.8", optional = true}
-flake8-builtins = {version = "~2.1", python="^3.8", optional = true}
-flake8-eradicate = {version = "~1.5", python="^3.8", optional = true}
-flake8-comprehensions= {version = "~3.14", python = "^3.8.1", optional = true}
-flake8-mutable={version = "~1.2", python="^3.8.1", optional = true}
-flake8-print={version = "^5.0", python="^3.8.1", optional = true}
-flake8-pytest-style= {version= "~1.7", python="^3.8.1", optional = true}
-flake8-requirements={version = "~1.7", python="^3.8.1", optional = true}
-flake8-rst-docstrings = {version = "^0.3.0", python="^3.8.1", optional = true}
-pep8-naming={version = "~0.13", python="^3.8.0", optional = true}
 
 [tool.poetry.extras]
 develop = ["gymnasium", "torch", "stable_baselines3", "tensorboard", "pyomo",     # include eta_x
@@ -458,5 +223,4 @@
     "*/docs/*",
     "*/build/*",
     "*/dist/*",
-]
->>>>>>> 0edfbe3f
+]
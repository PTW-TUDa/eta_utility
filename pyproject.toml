--- conflicted
+++ resolved
@@ -80,11 +80,7 @@
 "ETA_X" = [
     "gym",
     "torch",
-<<<<<<< HEAD
-    "stable_baselines3",
-=======
     "stable_baselines3<1.7", # Many breaking changes in 1.7
->>>>>>> e1c1292a
     "tensorboard",
     # The MPCBasic agent currently does not support pyomo version 6:
     "pyomo>=6"
@@ -101,11 +97,7 @@
     # Repeat requirements from ETA_X
     "gym",
     "torch",
-<<<<<<< HEAD
-    "stable_baselines3",
-=======
     "stable_baselines3<1.7", # Many breaking changes in 1.7
->>>>>>> e1c1292a
     "tensorboard",
     "pyomo>=6",
     # Repeat requirements for the examples

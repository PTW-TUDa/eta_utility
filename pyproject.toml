--- conflicted
+++ resolved
@@ -1,462 +1,225 @@
-<<<<<<< HEAD
-[build-system]
-# higher versions of setuptools are incompatible with gym==0.21, required by stable_baselines3
-requires = ["setuptools==65.5", "wheel==0.40.0", "setuptools_scm[toml]>=6.2"]
-build-backend = "setuptools.build_meta"
-
-[project]
-name = "eta_utility"
-authors = [
-    {"name" = "Technical University of Darmstadt, Institute for Production Management, Technology and Machine Tools (PTW).", "email" = "info@ptw.tu-darmstadt.de"}
-]
-description = "A framework for researching energy optimization of factory operations"
-keywords = [
-    "connectors","servers","simulators","industrial energy optimization","rolling horizon optimization"
-]
-license = {file = "LICENSE"}
-# We're using some functionality from python 3.7 (therefore this is the minimum)
-# and pytorch does not support Versions >3.10 (therefore this is the maximum).
-requires-python = ">=3.8, <3.11"
-classifiers = [
-    "License :: OSI Approved :: BSD License",
-    "Development Status :: 4 - Beta",
-    "Intended Audience :: Developers",
-    "Intended Audience :: Science/Research",
-    "Intended Audience :: Manufacturing",
-    "Topic :: Scientific/Engineering :: Artificial Intelligence",
-    "Topic :: Software Development :: Libraries",
-    "Operating System :: OS Independent",
-    "Programming Language :: Python :: 3 :: Only",
-    "Programming Language :: Python :: 3.8",
-    "Programming Language :: Python :: 3.9",
-    "Programming Language :: Python :: 3.10"
-]
-dynamic = ["version", "readme"]
-dependencies = [
-    "attrs",
-    "python-dateutil",
-    "numpy",
-    "pandas",
-    "xlrd",
-    "lxml",
-    "requests",
-    "asyncua @ git+https://github.com/miki5799/opcua-asyncio.git@sync-reusable-client-1364",
-    "pyModbusTCP==0.2.0",
-    "cryptography",
-    # Lower versions of fmpy have problems with setting parameters during initialization:
-    "fmpy>=0.3.5",
-]
-
-[tool.setuptools.dynamic]
-version = {attr = "eta_utility._version.__version__"}
-readme = {file = ["README.rst", "LICENSE"]}
-
-[project.urls]
-Homepage = "https://www.ptw.tu-darmstadt.de"
-Documentation = "https://eta-utility.readthedocs.io/"
-Source = "https://github.com/PTW-TUDa/eta_utility/"
-Issues = "https://git.ptw.maschinenbau.tu-darmstadt.de/eta-fabrik/public/eta-utility/-/issues"
-
-[tool.setuptools.packages.find]
-include = ["eta_utility*"]
-exclude = [
-    "test*",
-    "docs*",
-    "examples*"
-]
-
-[tool.setuptools]
-include-package-data = true
-
-[tool.setuptools.package-data]
-eta_utility = ["eta_utility/py.typed", "*.jl", "EtaUtility*"]
-
-[tool.setuptools.exclude-package-data]
-eta_utility = ["test", "docs", "examples"]
-
-[project.scripts]
-    install-julia = "eta_utility:install_julia"
-
-[project.optional-dependencies]
-"ETA_X" = [
-    "gym==0.21", # Fixed to 0.21 because of stable_baselines
-    "torch",
-    "stable_baselines3>=1.8,<1.9",
-    "tensorboard",
-    # The MPCBasic agent currently does not support pyomo version 6:
-    "pyomo>=6"
-]
-"EXAMPLES" = [
-    # Requirements for the examples
-    "matplotlib",
-    "keyboard",
-    "pygame",
-    "pyglet<2",
-    "onnxruntime"
-]
-"DEVELOP" = [
-    # Repeat requirements from ETA_X
-    "gym==0.21",
-    "torch",
-    "stable_baselines3>=1.8,<1.9", # Many breaking changes in 1.7 and switched gym to gymnasium in 2.0
-    "tensorboard",
-    "pyomo>=6",
-    # Repeat requirements for the examples
-    "matplotlib",
-    "keyboard",
-    "pygame",
-    "pyglet",
-    "onnxruntime",
-    # Specific requirements for tests
-    "pytest",
-    "pytest-cov",
-    "openpyxl",
-    # Specific requirements for development
-    "sphinx",
-    "sphinx_rtd_theme",
-    "pre-commit",
-    "black>=23.7,<23.8",
-    "blacken-docs>=1.16,<1.17",
-    "isort>=5.12,<5.13",
-    "pyupgrade>=3.10,<3.11",
-    # MyPy requirements and typing packages
-    "mypy>=1.5,<1.6",
-    "types-python-dateutil",
-    "types-requests",
-    # Linting / Flake8 requirements and linting packages
-    "flake8>=6.1,<6.2",
-    "flake8-pyproject>=1.2,<1.3",
-    "pyflakes>=3.1,<3.2",
-    "pycodestyle>=2.11,<2.12",
-    "flake8-builtins>=2.1,<2.2",
-    "flake8-eradicate>=1.5,<1.6",
-    "flake8-comprehensions>=3.14,<3.15",
-    "flake8-mutable>=1.2,<1.3",
-    "flake8-print>=5.0,<5.1",
-    "flake8-pytest-style>=1.7,<1.8",
-    "flake8-requirements>=1.7,<1.8",
-    "pep8-naming>=0.13,<0.14",
-    "flake8-rst-docstrings>=0.3,<0.4"
-    # Could be inserted as a future requirement
-    # flake8-simplify
-]
-
-[tool.setuptools_scm]
-write_to = "eta_utility/_version.py"
-
-[tool.black]
-include = "\\.pyi?$|^eta_utility/|^test/"
-exclude = "\\.xlsx?$|\\.fmu?$|test_resources/|__pycache__/|_version.py$"
-line_length = 120
-target_version = ["py38","py39"]
-
-[tool.isort]
-profile = "black"
-multi_line_output = 3
-
-[tool.flake8]
-format = "default"
-extend_exclude = [
-    "docs/conf.py",
-    "build",
-    "dist",
-    ".*/",
-    "venv*/",
-    ".venv*/",
-    "*.mypy*/"
-]
-max_line_length = 120
-max_complexity = 20
-indent_size = 4
-extend_ignore = [
-    # Black introduces ' : ' whitespaces around colons.
-    "E203",
-    # Some ReST keywords are specific to sphinx and will not be recognized correctly:
-    "RST303",
-    "RST304",
-    # Warnings about fixtures without return values are broken:
-    "PT019",
-]
-per_file_ignores = [
-    "__init__.py: F401"
-]
-
-[tool.mypy]
-python_version = 3.8
-files = ["eta_utility", "examples"]
-disallow_untyped_defs = true
-disallow_incomplete_defs = true
-no_implicit_optional = true
-warn_unused_ignores = true
-warn_unreachable = true
-show_column_numbers = true
-
-exclude = [
-    "^test/",
-    "_version.py$"
-]
-
-[[tool.mypy.overrides]]
-module = [
-    "fmpy.*",
-    "pandas.*",
-    "gym.*",
-    "asyncua.*",
-    "pyModbusTCP.*",
-    "pyomo.*",
-    "lxml.*",
-    "julia.*",
-    "setuptools",
-    "importlib.metadata.*",
-    "keyboard.*",
-    "onnxruntime.*",
-    "matplotlib.*",
-    "torch.ao.nn.*"
-]
-ignore_missing_imports = true
-
-[tool.pytest.ini_options]
-addopts = "--cov-config=pyproject.toml"
-log_cli = true
-testpaths = [
-    "test",
-]
-
-[tool.coverage.run]
-source = [
-    "eta_utility"
-]
-omit = [
-    "*/venv/*",
-    "*/.venv/*",
-    "*/docs/*",
-    "*/build/*",
-    "*/dist/*",
-]
-=======
-[build-system]
-requires = ["poetry-core>=1.2.0"]
-build-backend = "poetry.core.masonry.api"
-
-[tool.poetry]
-name = "eta-utility"
-version = "v2.2.4b2"
-description = "A framework for researching energy optimization of factory operations"
-authors = [
-    "Technical University of Darmstadt, Institute for Production Management, Technology and Machine Tools (PTW). <info@ptw.tu-darmstadt.de>"
-]
-readme = ["README.rst", "LICENSE"]
-license = "BSD-2-Clause"
-
-keywords = [
-    "connectors","servers","simulators","industrial energy optimization","rolling horizon optimization"
-]
-include = [
-    {path = "*", format="sdist"}, # include all package data (for sdist)
-]
-classifiers = [
-    "License :: OSI Approved :: BSD License",
-    "Development Status :: 4 - Beta",
-    "Intended Audience :: Developers",
-    "Intended Audience :: Science/Research",
-    "Intended Audience :: Manufacturing",
-    "Topic :: Scientific/Engineering :: Artificial Intelligence",
-    "Topic :: Software Development :: Libraries",
-    "Operating System :: OS Independent",
-    "Programming Language :: Python :: 3 :: Only",
-    "Programming Language :: Python :: 3.8",
-    "Programming Language :: Python :: 3.9",
-    "Programming Language :: Python :: 3.10"
-]
-
-homepage = "https://www.ptw.tu-darmstadt.de"
-documentation = "https://eta-utility.readthedocs.io/"
-repository = "https://github.com/PTW-TUDa/eta_utility/"
-
-[tool.poetry.urls]
-"Issues" = "https://git.ptw.maschinenbau.tu-darmstadt.de/eta-fabrik/public/eta-utility/-/issues"
-
-[tool.poetry.scripts]
-    install-julia = "eta_utility:install_julia"
-
-#  '^' limits to the next major version, '~' limits to the next minor version
-# e.g. ^3.8.0: 3.8.0 <= x < 4.0.0 and ~3.8.0: 3.8.0 <= x < 3.9.0
-[tool.poetry.dependencies]
-# default dependencies of eta_utility
-python = "^3.8.0"
-attrs = "^23.1.0"
-python-dateutil = "^2.8.2"
-numpy = {version= "~1.24.0"}
-pandas = {version= "~2.0.3"}
-xlrd = "^2.0.1"
-opcua = "~0.98.13"
-lxml = "^4.9.3"
-requests = "^2.31.0"
-pymodbustcp = "==0.2.0"
-cryptography = "^41.0.4"
-fmpy = "^0.3.5"
-
-# Specific requirements for eta_x
-gym = {version = "0.26.2", optional=true}
-gymnasium =  {version = "==0.29.1", optional=true} # no SemVer
-torch = {version = "==2.0.0", python="^3.8", optional=true} # nvidia packages are not included in 2.0.1, see https://github.com/pytorch/pytorch/issues/100974
-stable-baselines3 = {version = "==2.1", optional=true} # no SemVer
-tensorboard = {version = "~2.14.0", python= "^3.8", optional=true}
-pyomo = {version = "~6.6.2", optional=true}
-Shimmy = "1.1.0"
-
-# Specific requirements for the examples
-matplotlib = {version= "~3.7.0", python= "^3.8", optional = true}
-keyboard = {version="^0.13.5", optional=true}
-pygame = {version="^2.5.2", optional=true}
-pyglet = {version="<2", optional=true}
-onnxruntime = {version="^1.16.0", optional=true}
-
-# Specific requirements for tests
-pytest = {version = "^7.4.2", optional = true}
-pytest-cov = {version = "^4.1.0", optional = true}
-openpyxl = {version = "^3.1.2", optional = true}
-# Specific requirements for development
-sphinx = {version ="^7.1.2", python = "^3.8", optional = true}
-sphinx-rtd-theme = {version = "^1.3.0", optional = true}
-sphinx-copybutton = {version = "^0.5.2", optional = true}
-pre-commit = {version = "^3.4.0", python="^3.8", optional = true}
-black = {version = "~23.7", python="^3.8", optional = true}
-blacken_docs = {version = "~1.16", python="^3.8", optional = true}
-isort = {version = "~5.12", python="^3.8", optional = true}
-pyupgrade = {version ="~3.10", python = "^3.8.2", optional = true}
-# MyPy requirements and typing packages
-mypy = {version = "~1.5", python="^3.8", optional = true}
-types-python-dateutil = {version = "^2.8.19.14", optional = true}
-types-requests = {version = "^2.31.0.4", optional = true}
-# Linting / Flake8 requirements and linting packages
-flake8 = [
-            {version ="^6.0.0", python = "^3.8.1", optional = true},
-            {version =">=5.0.0, <6.0.0", python = ">=3.8.0, <3.8.1", optional = true}
-        ]
-pyflakes = [
-            {version = ">=3.1,<3.2", python="^3.8.1", optional = true},
-            {version = ">=2.5,<3.1", python=">=3.8.0, <3.8.1", optional = true}
-            ]
-pycodestyle= [
-                {version = ">=2.11.0,<2.12.0", python="^3.8.1", optional = true},
-                {version = ">=2.9.0, <2.10.0", python=">=3.8.0, <3.8.1", optional = true}
-            ]
-flake8-pyproject= {version = "~1.2", python="^3.8", optional = true}
-flake8-builtins = {version = "~2.1", python="^3.8", optional = true}
-flake8-eradicate = {version = "~1.5", python="^3.8", optional = true}
-flake8-comprehensions= {version = "~3.14", python = "^3.8.1", optional = true}
-flake8-mutable={version = "~1.2", python="^3.8.1", optional = true}
-flake8-print={version = "^5.0", python="^3.8.1", optional = true}
-flake8-pytest-style= {version= "~1.7", python="^3.8.1", optional = true}
-flake8-requirements={version = "~1.7", python="^3.8.1", optional = true}
-flake8-rst-docstrings = {version = "^0.3.0", python="^3.8.1", optional = true}
-pep8-naming={version = "~0.13", python="^3.8.0", optional = true}
-
-[tool.poetry.extras]
-develop = ["gymnasium", "gym", "torch", "stable_baselines3", "tensorboard", "pyomo", "Shimmy",     # include eta_x
-            "matplotlib", "keyboard", "pygame", "pyglet", "onnxruntime",    # include examples
-            "pytest", "pytest-cov", "openpyxl", "sphinx", "sphinx-rtd-theme", "sphinx-copybutton", "pre-commit",
-            "black", "blacken_docs", "isort", "pyupgrade", "mypy", "types-python-dateutil",
-            "types-requests", "flake8", "pyflakes", "pycodestyle", "flake8-pyproject", "flake8-builtins",
-            "flake8-eradicate", "flake8-comprehensions", "flake8-mutable", "flake8-print",
-            "flake8-pytest-style", "flake8-requirements", "pep8-naming", "flake8-rst-docstrings"]
-eta_x = ["gymnasium", "gym","torch", "stable_baselines3", "tensorboard", "pyomo", "Shimmy"]
-examples = ["matplotlib", "keyboard", "pygame", "pyglet", "onnxruntime"]
-
-
-
-[tool.black]
-include = "\\.pyi?$|^eta_utility/|^test/"
-exclude = "\\.xlsx?$|\\.fmu?$|test_resources/|__pycache__/|_version.py$"
-line_length = 120
-target_version = ["py38","py39","py310"]
-
-[tool.isort]
-profile = "black"
-multi_line_output = 3
-
-[tool.flake8]
-format = "default"
-extend_exclude = [
-    "docs/conf.py",
-    "build",
-    "dist",
-    ".*/",
-    "venv*/",
-    ".venv*/",
-    "*.mypy*/",
-    "poetry.lock"
-]
-max_line_length = 120
-max_complexity = 20
-indent_size = 4
-extend_ignore = [
-    # Black introduces ' : ' whitespaces around colons.
-    "E203",
-    # Some ReST keywords are specific to sphinx and will not be recognized correctly:
-    "RST303",
-    "RST304",
-    # Warnings about fixtures without return values are broken:
-    "PT019",
-]
-per_file_ignores = [
-    "__init__.py: F401"
-]
-
-[tool.mypy]
-python_version = 3.8
-files = ["eta_utility", "examples"]
-disallow_untyped_defs = true
-disallow_incomplete_defs = true
-no_implicit_optional = true
-warn_unused_ignores = true
-warn_unreachable = true
-show_column_numbers = true
-
-exclude = [
-    "docs/conf.py",
-    "setup.py",
-    "^test/",
-    "_version.py$"
-]
-
-[[tool.mypy.overrides]]
-module = [
-    "fmpy.*",
-    "pandas.*",
-    "gymnasium.*",
-    "opcua.*",
-    "pyModbusTCP.*",
-    "pyomo.*",
-    "lxml.*",
-    "julia.*",
-    "setuptools",
-    "importlib.metadata.*",
-    "keyboard.*",
-    "onnxruntime.*",
-    "matplotlib.*",
-    "torch.ao.nn.*"
-]
-ignore_missing_imports = true
-
-[tool.pytest.ini_options]
-addopts = "--cov-config=pyproject.toml"
-log_cli = true
-testpaths = [
-    "test",
-]
-
-# Configuration for pytest-cov
-[tool.coverage.run]
-source = [
-    "eta_utility"
-]
-omit = [
-    "*/venv/*",
-    "*/.venv/*",
-    "*/docs/*",
-    "*/build/*",
-    "*/dist/*",
-]
->>>>>>> 442049b4
+[build-system]
+requires = ["poetry-core>=1.2.0"]
+build-backend = "poetry.core.masonry.api"
+
+[tool.poetry]
+name = "eta-utility"
+version = "v2.2.4b2"
+description = "A framework for researching energy optimization of factory operations"
+authors = [
+    "Technical University of Darmstadt, Institute for Production Management, Technology and Machine Tools (PTW). <info@ptw.tu-darmstadt.de>"
+]
+readme = ["README.rst", "LICENSE"]
+license = "BSD-2-Clause"
+
+keywords = [
+    "connectors","servers","simulators","industrial energy optimization","rolling horizon optimization"
+]
+include = [
+    {path = "*", format="sdist"}, # include all package data (for sdist)
+]
+classifiers = [
+    "License :: OSI Approved :: BSD License",
+    "Development Status :: 4 - Beta",
+    "Intended Audience :: Developers",
+    "Intended Audience :: Science/Research",
+    "Intended Audience :: Manufacturing",
+    "Topic :: Scientific/Engineering :: Artificial Intelligence",
+    "Topic :: Software Development :: Libraries",
+    "Operating System :: OS Independent",
+    "Programming Language :: Python :: 3 :: Only",
+    "Programming Language :: Python :: 3.8",
+    "Programming Language :: Python :: 3.9",
+    "Programming Language :: Python :: 3.10"
+]
+
+homepage = "https://www.ptw.tu-darmstadt.de"
+documentation = "https://eta-utility.readthedocs.io/"
+repository = "https://github.com/PTW-TUDa/eta_utility/"
+
+[tool.poetry.urls]
+"Issues" = "https://git.ptw.maschinenbau.tu-darmstadt.de/eta-fabrik/public/eta-utility/-/issues"
+
+[tool.poetry.scripts]
+    install-julia = "eta_utility:install_julia"
+
+#  '^' limits to the next major version, '~' limits to the next minor version
+# e.g. ^3.8.0: 3.8.0 <= x < 4.0.0 and ~3.8.0: 3.8.0 <= x < 3.9.0
+[tool.poetry.dependencies]
+# default dependencies of eta_utility
+python = "^3.8.0"
+attrs = "^23.1.0"
+python-dateutil = "^2.8.2"
+numpy = {version= "~1.24.0"}
+pandas = {version= "~2.0.3"}
+xlrd = "^2.0.1"
+opcua = "~0.98.13"
+lxml = "^4.9.3"
+requests = "^2.31.0"
+pymodbustcp = "==0.2.0"
+cryptography = "^41.0.4"
+fmpy = "^0.3.5"
+
+# Specific requirements for eta_x
+gym = {version = "0.26.2", optional=true}
+gymnasium =  {version = "==0.29.1", optional=true} # no SemVer
+torch = {version = "==2.0.0", python="^3.8", optional=true} # nvidia packages are not included in 2.0.1, see https://github.com/pytorch/pytorch/issues/100974
+stable-baselines3 = {version = "==2.1", optional=true} # no SemVer
+tensorboard = {version = "~2.14.0", python= "^3.8", optional=true}
+pyomo = {version = "~6.6.2", optional=true}
+Shimmy = "1.1.0"
+
+# Specific requirements for the examples
+matplotlib = {version= "~3.7.0", python= "^3.8", optional = true}
+keyboard = {version="^0.13.5", optional=true}
+pygame = {version="^2.5.2", optional=true}
+pyglet = {version="<2", optional=true}
+onnxruntime = {version="^1.16.0", optional=true}
+
+# Specific requirements for tests
+pytest = {version = "^7.4.2", optional = true}
+pytest-cov = {version = "^4.1.0", optional = true}
+openpyxl = {version = "^3.1.2", optional = true}
+# Specific requirements for development
+sphinx = {version ="^7.1.2", python = "^3.8", optional = true}
+sphinx-rtd-theme = {version = "^1.3.0", optional = true}
+sphinx-copybutton = {version = "^0.5.2", optional = true}
+pre-commit = {version = "^3.4.0", python="^3.8", optional = true}
+black = {version = "~23.7", python="^3.8", optional = true}
+blacken_docs = {version = "~1.16", python="^3.8", optional = true}
+isort = {version = "~5.12", python="^3.8", optional = true}
+pyupgrade = {version ="~3.10", python = "^3.8.2", optional = true}
+# MyPy requirements and typing packages
+mypy = {version = "~1.5", python="^3.8", optional = true}
+types-python-dateutil = {version = "^2.8.19.14", optional = true}
+types-requests = {version = "^2.31.0.4", optional = true}
+# Linting / Flake8 requirements and linting packages
+flake8 = [
+            {version ="^6.0.0", python = "^3.8.1", optional = true},
+            {version =">=5.0.0, <6.0.0", python = ">=3.8.0, <3.8.1", optional = true}
+        ]
+pyflakes = [
+            {version = ">=3.1,<3.2", python="^3.8.1", optional = true},
+            {version = ">=2.5,<3.1", python=">=3.8.0, <3.8.1", optional = true}
+            ]
+pycodestyle= [
+                {version = ">=2.11.0,<2.12.0", python="^3.8.1", optional = true},
+                {version = ">=2.9.0, <2.10.0", python=">=3.8.0, <3.8.1", optional = true}
+            ]
+flake8-pyproject= {version = "~1.2", python="^3.8", optional = true}
+flake8-builtins = {version = "~2.1", python="^3.8", optional = true}
+flake8-eradicate = {version = "~1.5", python="^3.8", optional = true}
+flake8-comprehensions= {version = "~3.14", python = "^3.8.1", optional = true}
+flake8-mutable={version = "~1.2", python="^3.8.1", optional = true}
+flake8-print={version = "^5.0", python="^3.8.1", optional = true}
+flake8-pytest-style= {version= "~1.7", python="^3.8.1", optional = true}
+flake8-requirements={version = "~1.7", python="^3.8.1", optional = true}
+flake8-rst-docstrings = {version = "^0.3.0", python="^3.8.1", optional = true}
+pep8-naming={version = "~0.13", python="^3.8.0", optional = true}
+
+[tool.poetry.extras]
+develop = ["gymnasium", "gym", "torch", "stable_baselines3", "tensorboard", "pyomo", "Shimmy",     # include eta_x
+            "matplotlib", "keyboard", "pygame", "pyglet", "onnxruntime",    # include examples
+            "pytest", "pytest-cov", "openpyxl", "sphinx", "sphinx-rtd-theme", "sphinx-copybutton", "pre-commit",
+            "black", "blacken_docs", "isort", "pyupgrade", "mypy", "types-python-dateutil",
+            "types-requests", "flake8", "pyflakes", "pycodestyle", "flake8-pyproject", "flake8-builtins",
+            "flake8-eradicate", "flake8-comprehensions", "flake8-mutable", "flake8-print",
+            "flake8-pytest-style", "flake8-requirements", "pep8-naming", "flake8-rst-docstrings"]
+eta_x = ["gymnasium", "gym","torch", "stable_baselines3", "tensorboard", "pyomo", "Shimmy"]
+examples = ["matplotlib", "keyboard", "pygame", "pyglet", "onnxruntime"]
+
+
+
+[tool.black]
+include = "\\.pyi?$|^eta_utility/|^test/"
+exclude = "\\.xlsx?$|\\.fmu?$|test_resources/|__pycache__/|_version.py$"
+line_length = 120
+target_version = ["py38","py39","py310"]
+
+[tool.isort]
+profile = "black"
+multi_line_output = 3
+
+[tool.flake8]
+format = "default"
+extend_exclude = [
+    "docs/conf.py",
+    "build",
+    "dist",
+    ".*/",
+    "venv*/",
+    ".venv*/",
+    "*.mypy*/",
+    "poetry.lock"
+]
+max_line_length = 120
+max_complexity = 20
+indent_size = 4
+extend_ignore = [
+    # Black introduces ' : ' whitespaces around colons.
+    "E203",
+    # Some ReST keywords are specific to sphinx and will not be recognized correctly:
+    "RST303",
+    "RST304",
+    # Warnings about fixtures without return values are broken:
+    "PT019",
+]
+per_file_ignores = [
+    "__init__.py: F401"
+]
+
+[tool.mypy]
+python_version = 3.8
+files = ["eta_utility", "examples"]
+disallow_untyped_defs = true
+disallow_incomplete_defs = true
+no_implicit_optional = true
+warn_unused_ignores = true
+warn_unreachable = true
+show_column_numbers = true
+
+exclude = [
+    "docs/conf.py",
+    "setup.py",
+    "^test/",
+    "_version.py$"
+]
+
+[[tool.mypy.overrides]]
+module = [
+    "fmpy.*",
+    "pandas.*",
+    "gymnasium.*",
+    "opcua.*",
+    "pyModbusTCP.*",
+    "pyomo.*",
+    "lxml.*",
+    "julia.*",
+    "setuptools",
+    "importlib.metadata.*",
+    "keyboard.*",
+    "onnxruntime.*",
+    "matplotlib.*",
+    "torch.ao.nn.*"
+]
+ignore_missing_imports = true
+
+[tool.pytest.ini_options]
+addopts = "--cov-config=pyproject.toml"
+log_cli = true
+testpaths = [
+    "test",
+]
+
+# Configuration for pytest-cov
+[tool.coverage.run]
+source = [
+    "eta_utility"
+]
+omit = [
+    "*/venv/*",
+    "*/.venv/*",
+    "*/docs/*",
+    "*/build/*",
+    "*/dist/*",
+]